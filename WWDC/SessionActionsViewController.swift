//
//  SessionActionsViewController.swift
//  WWDC
//
//  Created by Guilherme Rambo on 06/05/17.
//  Copyright © 2017 Guilherme Rambo. All rights reserved.
//

import Cocoa
import PlayerUI
import ConfCore
import RxSwift
import RxCocoa

protocol SessionActionsViewControllerDelegate: class {

    func sessionActionsDidSelectSlides(_ sender: NSView?)
    func sessionActionsDidSelectFavorite(_ sender: NSView?)
    func sessionActionsDidSelectDownload(_ sender: NSView?)
    func sessionActionsDidSelectCalendar(_ sender: NSView?)
    func sessionActionsDidSelectDeleteDownload(_ sender: NSView?)
    func sessionActionsDidSelectCancelDownload(_ sender: NSView?)
    func sessionActionsDidSelectShare(_ sender: NSView?)
}

class SessionActionsViewController: NSViewController {

    init() {
        super.init(nibName: nil, bundle: nil)
    }

    required init?(coder: NSCoder) {
        fatalError("init(coder:) has not been implemented")
    }

    private var disposeBag = DisposeBag()

    var viewModel: SessionViewModel? = nil {
        didSet {
            resetDownloadButton()
            updateBindings()
        }
    }

    weak var delegate: SessionActionsViewControllerDelegate?

    private lazy var favoriteButton: PUIButton = {
        let b = PUIButton(frame: .zero)

        b.image = #imageLiteral(resourceName: "favorite")
        b.alternateImage = #imageLiteral(resourceName: "favorite-filled")
        b.target = self
        b.action = #selector(toggleFavorite)
        b.isToggle = true
        b.shouldAlwaysDrawHighlighted = true

        return b
    }()

    private lazy var slidesButton: PUIButton = {
        let b = PUIButton(frame: .zero)

        b.image = #imageLiteral(resourceName: "slides")
        b.target = self
        b.action = #selector(showSlides)
        b.shouldAlwaysDrawHighlighted = true
        b.toolTip = "Open slides"

        return b
    }()

    private lazy var downloadButton: PUIButton = {
        let b = PUIButton(frame: .zero)

        b.image = #imageLiteral(resourceName: "download")
        b.target = self
        b.action = #selector(download)
        b.shouldAlwaysDrawHighlighted = true

        return b
    }()

    private lazy var calendarButton: PUIButton = {
        let b = PUIButton(frame: .zero)

        b.image = #imageLiteral(resourceName: "calendar")
        b.target = self
        b.action = #selector(addCalendar(_:))
        b.shouldAlwaysDrawHighlighted = true
        b.toolTip = "Add to Calendar"

        return b
    }()

    private lazy var downloadIndicator: WWDCProgressIndicator = {
        let pi = WWDCProgressIndicator(frame: NSRect(x: 0, y: 0, width: 24, height: 24))

        pi.isIndeterminate = false
        pi.translatesAutoresizingMaskIntoConstraints = false
        pi.widthAnchor.constraint(equalToConstant: 24).isActive = true
        pi.heightAnchor.constraint(equalToConstant: 24).isActive = true
        pi.isHidden = true
        pi.addGestureRecognizer(NSClickGestureRecognizer(target: self, action: #selector(cancelDownload)))
        pi.toolTip = "Click to cancel"

        return pi
    }()

    private lazy var shareButton: PUIButton = {
        let b = PUIButton(frame: .zero)

        b.image = #imageLiteral(resourceName: "share")
        b.target = self
        b.action = #selector(share)
        b.shouldAlwaysDrawHighlighted = true
        b.sendsActionOnMouseDown = true
        b.toolTip = "Share session"

        return b
    }()

    private lazy var stackView: NSStackView = {
        let v = NSStackView(views: [
            self.slidesButton,
            self.favoriteButton,
            self.downloadButton,
            self.downloadIndicator,
            self.shareButton,
            self.calendarButton
            ])

        v.orientation = .horizontal
        v.spacing = 22
        v.alignment = .centerY
        v.distribution = .equalSpacing

        return v
    }()

    override func loadView() {
        view = stackView
        view.wantsLayer = true
        view.translatesAutoresizingMaskIntoConstraints = false

        view.setContentHuggingPriority(.defaultHigh, for: .horizontal)
    }

    override func viewDidLoad() {
        super.viewDidLoad()

        updateBindings()
    }

    private func updateBindings() {
        disposeBag = DisposeBag()

        guard let viewModel = viewModel else { return }

        slidesButton.isHidden = (viewModel.session.asset(ofType: .slides) == nil)
        calendarButton.isHidden = (viewModel.sessionInstance.startTime < today())

        viewModel.rxIsFavorite.subscribe(onNext: { [weak self] isFavorite in
            self?.favoriteButton.state = isFavorite ? .on : .off

            if isFavorite {
                self?.favoriteButton.toolTip = "Remove from favorites"
            } else {
                self?.favoriteButton.toolTip = "Add to favorites"
            }
        }).disposed(by: disposeBag)

        if let rxDownloadState = DownloadManager.shared.downloadStatusObservable(for: viewModel.session) {
            rxDownloadState.throttle(0.8, scheduler: MainScheduler.instance).subscribe(onNext: { [weak self] status in
                switch status {
                case .downloading(let info):
                    self?.downloadIndicator.isHidden = false
                    self?.downloadButton.isHidden = true

                    if info.progress < 0 {
                        self?.downloadIndicator.isIndeterminate = true
                        self?.downloadIndicator.startAnimating()
                    } else {
                        self?.downloadIndicator.isIndeterminate = false
<<<<<<< HEAD
                        self?.downloadIndicator.progress = Float(progress)
=======
                        self?.downloadIndicator.doubleValue = info.progress
>>>>>>> 10f18d39
                    }

                case .failed:
                    let alert = WWDCAlert.create()
                    alert.messageText = "Download Failed!"
                    alert.informativeText = "An error occurred while attempting to download \"\(viewModel.title)\"."
                    alert.runModal()
                    fallthrough
                case .paused, .cancelled, .none:
                    self?.resetDownloadButton()
                    self?.downloadIndicator.isHidden = true
                    self?.downloadButton.isHidden = false
                case .finished:
                    self?.downloadButton.toolTip = "Delete downloaded video"
                    self?.downloadButton.isHidden = false
                    self?.downloadIndicator.isHidden = true
                    self?.downloadButton.image = #imageLiteral(resourceName: "trash")
                    self?.downloadButton.action = #selector(SessionActionsViewController.deleteDownload)
                }
            }).disposed(by: disposeBag)
        } else {
            // session can't be downloaded (maybe Lab or download not available yet)
            downloadIndicator.isHidden = true
            downloadButton.isHidden = true
            resetDownloadButton()
        }
    }

    private func resetDownloadButton() {
        downloadButton.toolTip = "Download video for offline watching"
        downloadButton.image = #imageLiteral(resourceName: "download")
        downloadButton.action = #selector(SessionActionsViewController.download)
    }

    @IBAction func toggleFavorite(_ sender: NSView?) {
        delegate?.sessionActionsDidSelectFavorite(sender)
    }

    @IBAction func showSlides(_ sender: NSView?) {
        delegate?.sessionActionsDidSelectSlides(sender)
    }

    @IBAction func download(_ sender: NSView?) {
        downloadButton.isHidden = true
        downloadIndicator.isIndeterminate = true
        downloadIndicator.startAnimating()
        downloadIndicator.isHidden = false

        delegate?.sessionActionsDidSelectDownload(sender)
    }

    @IBAction func addCalendar(_ sender: NSView?) {
        delegate?.sessionActionsDidSelectCalendar(sender)
    }

    @IBAction func deleteDownload(_ sender: NSView?) {
        delegate?.sessionActionsDidSelectDeleteDownload(sender)
    }

    @IBAction func share(_ sender: NSView?) {
        delegate?.sessionActionsDidSelectShare(sender)
    }

    @IBAction func cancelDownload(_ sender: NSView?) {
        delegate?.sessionActionsDidSelectCancelDownload(sender)
    }
}<|MERGE_RESOLUTION|>--- conflicted
+++ resolved
@@ -181,11 +181,8 @@
                         self?.downloadIndicator.startAnimating()
                     } else {
                         self?.downloadIndicator.isIndeterminate = false
-<<<<<<< HEAD
+
                         self?.downloadIndicator.progress = Float(progress)
-=======
-                        self?.downloadIndicator.doubleValue = info.progress
->>>>>>> 10f18d39
                     }
 
                 case .failed:
