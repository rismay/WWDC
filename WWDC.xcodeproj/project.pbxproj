// !$*UTF8*$!
{
	archiveVersion = 1;
	classes = {
	};
	objectVersion = 46;
	objects = {

/* Begin PBXBuildFile section */
		012BEFA41EE8658F007E72CA /* EventKit.framework in Frameworks */ = {isa = PBXBuildFile; fileRef = 012BEFA31EE8658F007E72CA /* EventKit.framework */; };
<<<<<<< HEAD
=======
		01B3EB4A1EEDD23100DE1003 /* AppCoordinator+SessionTableViewContextMenuActions.swift in Sources */ = {isa = PBXBuildFile; fileRef = 01B3EB491EEDD23100DE1003 /* AppCoordinator+SessionTableViewContextMenuActions.swift */; };
>>>>>>> c2c3400f
		DD0159A71ECFE26200F980F1 /* DeepLink.swift in Sources */ = {isa = PBXBuildFile; fileRef = DD0159A61ECFE26200F980F1 /* DeepLink.swift */; };
		DD0159A91ED09F5D00F980F1 /* AppCoordinator+Bookmarks.swift in Sources */ = {isa = PBXBuildFile; fileRef = DD0159A81ED09F5D00F980F1 /* AppCoordinator+Bookmarks.swift */; };
		DD0159CF1ED0CD3A00F980F1 /* PreferencesWindowController.swift in Sources */ = {isa = PBXBuildFile; fileRef = DD0159CE1ED0CD3A00F980F1 /* PreferencesWindowController.swift */; };
		DD0159D11ED0CEF500F980F1 /* PreferencesCoordinator.swift in Sources */ = {isa = PBXBuildFile; fileRef = DD0159D01ED0CEF500F980F1 /* PreferencesCoordinator.swift */; };
		DD0159D31ED0D3AF00F980F1 /* AccountPreferencesViewController.swift in Sources */ = {isa = PBXBuildFile; fileRef = DD0159D21ED0D3AF00F980F1 /* AccountPreferencesViewController.swift */; };
		DD0159D61ED0D98F00F980F1 /* ITSwitch.m in Sources */ = {isa = PBXBuildFile; fileRef = DD0159D51ED0D98F00F980F1 /* ITSwitch.m */; };
		DD0159D71ED0DDF700F980F1 /* RxSwift.framework in Frameworks */ = {isa = PBXBuildFile; fileRef = DD5F51831E47DE7E0017F9EC /* RxSwift.framework */; };
		DD0159D91ED11A9800F980F1 /* ModalLoadingView.swift in Sources */ = {isa = PBXBuildFile; fileRef = DD0159D81ED11A9800F980F1 /* ModalLoadingView.swift */; };
		DD0159FC1ED23F7700F980F1 /* RemoteEnvironment.swift in Sources */ = {isa = PBXBuildFile; fileRef = DD0159FB1ED23F7700F980F1 /* RemoteEnvironment.swift */; };
		DD0353491E5545B300D5E343 /* SessionInstancesJSONAdapter.swift in Sources */ = {isa = PBXBuildFile; fileRef = DD0353481E5545B300D5E343 /* SessionInstancesJSONAdapter.swift */; };
		DD0F0C561E7B8DD600B52184 /* Storage.swift in Sources */ = {isa = PBXBuildFile; fileRef = DD0F0C551E7B8DD600B52184 /* Storage.swift */; };
		DD0F0C571E7B95EC00B52184 /* RxRealm.framework in Frameworks */ = {isa = PBXBuildFile; fileRef = DD5F51821E47DE7E0017F9EC /* RxRealm.framework */; };
		DD0F0C581E7B95FB00B52184 /* RealmSwift.framework in Frameworks */ = {isa = PBXBuildFile; fileRef = DD5F51801E47DE7E0017F9EC /* RealmSwift.framework */; };
		DD2E27881EAC2CCB0009D7B6 /* ShelfView.swift in Sources */ = {isa = PBXBuildFile; fileRef = DD2E27871EAC2CCB0009D7B6 /* ShelfView.swift */; };
		DD34A79B1EC3CD5900E0B575 /* Constants.swift in Sources */ = {isa = PBXBuildFile; fileRef = DD34A79A1EC3CD5900E0B575 /* Constants.swift */; };
		DD34DA071E4AB0E400F25C45 /* AdapterTests.swift in Sources */ = {isa = PBXBuildFile; fileRef = DD34DA061E4AB0E400F25C45 /* AdapterTests.swift */; };
		DD34DA0B1E4AB3E400F25C45 /* RoomsJSONAdapter.swift in Sources */ = {isa = PBXBuildFile; fileRef = DD34DA0A1E4AB3E400F25C45 /* RoomsJSONAdapter.swift */; };
		DD36A4B01E478C6A00B2EA88 /* AppDelegate.swift in Sources */ = {isa = PBXBuildFile; fileRef = DD36A4AF1E478C6A00B2EA88 /* AppDelegate.swift */; };
		DD36A4B21E478C6A00B2EA88 /* SessionsSplitViewController.swift in Sources */ = {isa = PBXBuildFile; fileRef = DD36A4B11E478C6A00B2EA88 /* SessionsSplitViewController.swift */; };
		DD36A4B41E478C6A00B2EA88 /* Assets.xcassets in Resources */ = {isa = PBXBuildFile; fileRef = DD36A4B31E478C6A00B2EA88 /* Assets.xcassets */; };
		DD36A4B71E478C6A00B2EA88 /* Main.storyboard in Resources */ = {isa = PBXBuildFile; fileRef = DD36A4B51E478C6A00B2EA88 /* Main.storyboard */; };
		DD36A4D11E478D7E00B2EA88 /* ConfCore.framework in Frameworks */ = {isa = PBXBuildFile; fileRef = DD36A4C81E478D7E00B2EA88 /* ConfCore.framework */; };
		DD36A4D81E478D7E00B2EA88 /* DatabaseTests.swift in Sources */ = {isa = PBXBuildFile; fileRef = DD36A4D71E478D7E00B2EA88 /* DatabaseTests.swift */; };
		DD36A4DA1E478D7E00B2EA88 /* ConfCore.h in Headers */ = {isa = PBXBuildFile; fileRef = DD36A4CA1E478D7E00B2EA88 /* ConfCore.h */; settings = {ATTRIBUTES = (Public, ); }; };
		DD36A4DD1E478D7E00B2EA88 /* ConfCore.framework in Frameworks */ = {isa = PBXBuildFile; fileRef = DD36A4C81E478D7E00B2EA88 /* ConfCore.framework */; };
		DD36A4DE1E478D7E00B2EA88 /* ConfCore.framework in Embed Frameworks */ = {isa = PBXBuildFile; fileRef = DD36A4C81E478D7E00B2EA88 /* ConfCore.framework */; settings = {ATTRIBUTES = (CodeSignOnCopy, RemoveHeadersOnCopy, ); }; };
		DD382B7B1EAC345F009760C4 /* MaskImageView.m in Sources */ = {isa = PBXBuildFile; fileRef = DD382B781EAC345F009760C4 /* MaskImageView.m */; };
		DD382B7C1EAC345F009760C4 /* NSImage+CGImage.m in Sources */ = {isa = PBXBuildFile; fileRef = DD382B7A1EAC345F009760C4 /* NSImage+CGImage.m */; };
		DD382B7E1EAC3565009760C4 /* TabItemView.swift in Sources */ = {isa = PBXBuildFile; fileRef = DD382B7D1EAC3565009760C4 /* TabItemView.swift */; };
		DD3C4D251E561E4D0093BBD0 /* RxRealm.framework in Frameworks */ = {isa = PBXBuildFile; fileRef = DD5F51821E47DE7E0017F9EC /* RxRealm.framework */; };
		DD3C4D261E561E4E0093BBD0 /* RxSwift.framework in Frameworks */ = {isa = PBXBuildFile; fileRef = DD5F51831E47DE7E0017F9EC /* RxSwift.framework */; };
		DD3C4D291E5622950093BBD0 /* PhotosJSONAdapter.swift in Sources */ = {isa = PBXBuildFile; fileRef = DD3C4D281E5622950093BBD0 /* PhotosJSONAdapter.swift */; };
		DD3C4D2B1E564AE80093BBD0 /* NewsItemsJSONAdapter.swift in Sources */ = {isa = PBXBuildFile; fileRef = DD3C4D2A1E564AE80093BBD0 /* NewsItemsJSONAdapter.swift */; };
		DD4648451ECA53A4005C57C6 /* CMSSubscriptionManager.swift in Sources */ = {isa = PBXBuildFile; fileRef = DD4648441ECA53A4005C57C6 /* CMSSubscriptionManager.swift */; };
		DD4648471ECA5947005C57C6 /* WWDCWindow.swift in Sources */ = {isa = PBXBuildFile; fileRef = DD4648461ECA5947005C57C6 /* WWDCWindow.swift */; };
		DD4648491ECA5EC0005C57C6 /* NSToolbarItemViewer+Overrides.m in Sources */ = {isa = PBXBuildFile; fileRef = DD4648481ECA5EC0005C57C6 /* NSToolbarItemViewer+Overrides.m */; };
		DD4DED611ED6577100624EAF /* Sparkle.framework in Frameworks */ = {isa = PBXBuildFile; fileRef = DD4DED601ED6577100624EAF /* Sparkle.framework */; };
		DD4DED641ED6579900624EAF /* Sparkle.framework.dSYM in Carthage: Copy DSYMs */ = {isa = PBXBuildFile; fileRef = DD4DED631ED6579900624EAF /* Sparkle.framework.dSYM */; };
		DD4DED681ED6604300624EAF /* Fabric.framework in Frameworks */ = {isa = PBXBuildFile; fileRef = DD4DED661ED6604300624EAF /* Fabric.framework */; };
		DD4DED691ED6604300624EAF /* Crashlytics.framework in Frameworks */ = {isa = PBXBuildFile; fileRef = DD4DED671ED6604300624EAF /* Crashlytics.framework */; };
		DD4DED6B1ED6605D00624EAF /* LoggingHelper.swift in Sources */ = {isa = PBXBuildFile; fileRef = DD4DED6A1ED6605D00624EAF /* LoggingHelper.swift */; };
		DD54CD101E4AB8ED000BF5F2 /* KeywordsJSONAdapter.swift in Sources */ = {isa = PBXBuildFile; fileRef = DD54CD0F1E4AB8ED000BF5F2 /* KeywordsJSONAdapter.swift */; };
		DD54CD121E4AB95F000BF5F2 /* FocusesJSONAdapter.swift in Sources */ = {isa = PBXBuildFile; fileRef = DD54CD111E4AB95F000BF5F2 /* FocusesJSONAdapter.swift */; };
		DD54CD141E4AC21F000BF5F2 /* SessionAssetsAdapter.swift in Sources */ = {isa = PBXBuildFile; fileRef = DD54CD131E4AC21F000BF5F2 /* SessionAssetsAdapter.swift */; };
		DD5910701ECA0C3B003C32A4 /* CloudKit.framework in Frameworks */ = {isa = PBXBuildFile; fileRef = DD59106F1ECA0C3B003C32A4 /* CloudKit.framework */; };
		DD5DEC1E1E4AA6B800426FA6 /* Result.swift in Sources */ = {isa = PBXBuildFile; fileRef = DD5DEC1D1E4AA6B800426FA6 /* Result.swift */; };
		DD5DEC201E4AA6F800426FA6 /* Adapter.swift in Sources */ = {isa = PBXBuildFile; fileRef = DD5DEC1F1E4AA6F800426FA6 /* Adapter.swift */; };
		DD5DEC221E4AA7F100426FA6 /* EventsJSONAdapter.swift in Sources */ = {isa = PBXBuildFile; fileRef = DD5DEC211E4AA7F100426FA6 /* EventsJSONAdapter.swift */; };
		DD5DEC291E4AA8C800426FA6 /* news.json in Resources */ = {isa = PBXBuildFile; fileRef = DD5DEC241E4AA8C800426FA6 /* news.json */; };
		DD5DEC2A1E4AA8C800426FA6 /* sessions.json in Resources */ = {isa = PBXBuildFile; fileRef = DD5DEC251E4AA8C800426FA6 /* sessions.json */; };
		DD5DEC2B1E4AA8C800426FA6 /* videos.json in Resources */ = {isa = PBXBuildFile; fileRef = DD5DEC261E4AA8C800426FA6 /* videos.json */; };
		DD5DEC2C1E4AA8C800426FA6 /* videos_live.json in Resources */ = {isa = PBXBuildFile; fileRef = DD5DEC271E4AA8C800426FA6 /* videos_live.json */; };
		DD5DEC2D1E4AA8C800426FA6 /* wwdc.json in Resources */ = {isa = PBXBuildFile; fileRef = DD5DEC281E4AA8C800426FA6 /* wwdc.json */; };
		DD5DEC2F1E4AAC9300426FA6 /* DateAdapter.swift in Sources */ = {isa = PBXBuildFile; fileRef = DD5DEC2E1E4AAC9300426FA6 /* DateAdapter.swift */; };
		DD5F51751E47DE0F0017F9EC /* Realm.framework.dSYM in Carthage: Copy DSYMs */ = {isa = PBXBuildFile; fileRef = DD5F516E1E47DE0F0017F9EC /* Realm.framework.dSYM */; };
		DD5F51761E47DE0F0017F9EC /* RealmSwift.framework.dSYM in Carthage: Copy DSYMs */ = {isa = PBXBuildFile; fileRef = DD5F516F1E47DE0F0017F9EC /* RealmSwift.framework.dSYM */; };
		DD5F51771E47DE0F0017F9EC /* RxBlocking.framework.dSYM in Carthage: Copy DSYMs */ = {isa = PBXBuildFile; fileRef = DD5F51701E47DE0F0017F9EC /* RxBlocking.framework.dSYM */; };
		DD5F51781E47DE0F0017F9EC /* RxCocoa.framework.dSYM in Carthage: Copy DSYMs */ = {isa = PBXBuildFile; fileRef = DD5F51711E47DE0F0017F9EC /* RxCocoa.framework.dSYM */; };
		DD5F51791E47DE0F0017F9EC /* RxRealm.framework.dSYM in Carthage: Copy DSYMs */ = {isa = PBXBuildFile; fileRef = DD5F51721E47DE0F0017F9EC /* RxRealm.framework.dSYM */; };
		DD5F517A1E47DE0F0017F9EC /* RxSwift.framework.dSYM in Carthage: Copy DSYMs */ = {isa = PBXBuildFile; fileRef = DD5F51731E47DE0F0017F9EC /* RxSwift.framework.dSYM */; };
		DD5F517B1E47DE0F0017F9EC /* SwiftyJSON.framework.dSYM in Carthage: Copy DSYMs */ = {isa = PBXBuildFile; fileRef = DD5F51741E47DE0F0017F9EC /* SwiftyJSON.framework.dSYM */; };
		DD5F51871E47DE7E0017F9EC /* RxCocoa.framework in Frameworks */ = {isa = PBXBuildFile; fileRef = DD5F51811E47DE7E0017F9EC /* RxCocoa.framework */; };
		DD5F51891E47DE7E0017F9EC /* RxSwift.framework in Frameworks */ = {isa = PBXBuildFile; fileRef = DD5F51831E47DE7E0017F9EC /* RxSwift.framework */; };
		DD6477311E55231A00386D93 /* LiveVideosAdapter.swift in Sources */ = {isa = PBXBuildFile; fileRef = DD6477301E55231A00386D93 /* LiveVideosAdapter.swift */; };
		DD6477331E5535DE00386D93 /* SessionsJSONAdapter.swift in Sources */ = {isa = PBXBuildFile; fileRef = DD6477321E5535DE00386D93 /* SessionsJSONAdapter.swift */; };
		DD65FD4C1E489FF50054DD35 /* SessionAsset.swift in Sources */ = {isa = PBXBuildFile; fileRef = DD65FD4B1E489FF50054DD35 /* SessionAsset.swift */; };
		DD65FD4D1E48A01B0054DD35 /* Realm.framework in Frameworks */ = {isa = PBXBuildFile; fileRef = DD5F517F1E47DE7E0017F9EC /* Realm.framework */; };
		DD65FD4E1E48A01B0054DD35 /* RealmSwift.framework in Frameworks */ = {isa = PBXBuildFile; fileRef = DD5F51801E47DE7E0017F9EC /* RealmSwift.framework */; };
		DD65FD4F1E48A01B0054DD35 /* SwiftyJSON.framework in Frameworks */ = {isa = PBXBuildFile; fileRef = DD5F51841E47DE7E0017F9EC /* SwiftyJSON.framework */; };
		DD65FD511E48A05C0054DD35 /* Session.swift in Sources */ = {isa = PBXBuildFile; fileRef = DD65FD501E48A05C0054DD35 /* Session.swift */; };
		DD65FD531E48A06A0054DD35 /* NewsItem.swift in Sources */ = {isa = PBXBuildFile; fileRef = DD65FD521E48A06A0054DD35 /* NewsItem.swift */; };
		DD65FD551E48A0A70054DD35 /* Room.swift in Sources */ = {isa = PBXBuildFile; fileRef = DD65FD541E48A0A70054DD35 /* Room.swift */; };
		DD65FD571E48A0BD0054DD35 /* Event.swift in Sources */ = {isa = PBXBuildFile; fileRef = DD65FD561E48A0BD0054DD35 /* Event.swift */; };
		DD65FD591E48A0C90054DD35 /* Photo.swift in Sources */ = {isa = PBXBuildFile; fileRef = DD65FD581E48A0C90054DD35 /* Photo.swift */; };
		DD65FD5B1E48A1080054DD35 /* Focus.swift in Sources */ = {isa = PBXBuildFile; fileRef = DD65FD5A1E48A1080054DD35 /* Focus.swift */; };
		DD65FD5D1E48A11F0054DD35 /* Track.swift in Sources */ = {isa = PBXBuildFile; fileRef = DD65FD5C1E48A11F0054DD35 /* Track.swift */; };
		DD65FD5F1E48A3900054DD35 /* SessionInstance.swift in Sources */ = {isa = PBXBuildFile; fileRef = DD65FD5E1E48A3900054DD35 /* SessionInstance.swift */; };
		DD65FD611E48A86A0054DD35 /* PhotoRepresentation.swift in Sources */ = {isa = PBXBuildFile; fileRef = DD65FD601E48A86A0054DD35 /* PhotoRepresentation.swift */; };
		DD65FD631E48ACA90054DD35 /* Keyword.swift in Sources */ = {isa = PBXBuildFile; fileRef = DD65FD621E48ACA90054DD35 /* Keyword.swift */; };
		DD65FD641E48AE540054DD35 /* Realm.framework in Frameworks */ = {isa = PBXBuildFile; fileRef = DD5F517F1E47DE7E0017F9EC /* Realm.framework */; };
		DD65FD651E48AE540054DD35 /* RealmSwift.framework in Frameworks */ = {isa = PBXBuildFile; fileRef = DD5F51801E47DE7E0017F9EC /* RealmSwift.framework */; };
		DD65FD671E48BAAD0054DD35 /* Transcript.swift in Sources */ = {isa = PBXBuildFile; fileRef = DD65FD661E48BAAD0054DD35 /* Transcript.swift */; };
		DD65FD691E48BBEF0054DD35 /* TranscriptAnnotation.swift in Sources */ = {isa = PBXBuildFile; fileRef = DD65FD681E48BBEF0054DD35 /* TranscriptAnnotation.swift */; };
		DD65FD6B1E48BD9F0054DD35 /* Favorite.swift in Sources */ = {isa = PBXBuildFile; fileRef = DD65FD6A1E48BD9F0054DD35 /* Favorite.swift */; };
		DD65FD6D1E48BE270054DD35 /* Bookmark.swift in Sources */ = {isa = PBXBuildFile; fileRef = DD65FD6C1E48BE270054DD35 /* Bookmark.swift */; };
		DD6E06F41EDBC11F000EAEA4 /* WWDCTextButton.swift in Sources */ = {isa = PBXBuildFile; fileRef = DD6E06F31EDBC11F000EAEA4 /* WWDCTextButton.swift */; };
		DD6E06F61EDBC379000EAEA4 /* WWDCBottomBorderView.swift in Sources */ = {isa = PBXBuildFile; fileRef = DD6E06F51EDBC379000EAEA4 /* WWDCBottomBorderView.swift */; };
		DD6E06F81EDBC62D000EAEA4 /* TranscriptTableViewController.swift in Sources */ = {isa = PBXBuildFile; fileRef = DD6E06F71EDBC62D000EAEA4 /* TranscriptTableViewController.swift */; };
		DD6E06FC1EDBCA7E000EAEA4 /* TranscriptTableCellView.swift in Sources */ = {isa = PBXBuildFile; fileRef = DD6E06FB1EDBCA7E000EAEA4 /* TranscriptTableCellView.swift */; };
		DD7F385D1EABD449002D8C00 /* SyncEngine.swift in Sources */ = {isa = PBXBuildFile; fileRef = DD7F385C1EABD449002D8C00 /* SyncEngine.swift */; };
		DD7F385F1EABD631002D8C00 /* WWDCTabViewController.swift in Sources */ = {isa = PBXBuildFile; fileRef = DD7F385E1EABD631002D8C00 /* WWDCTabViewController.swift */; };
		DD7F38621EABD6CF002D8C00 /* SessionsTableViewController.swift in Sources */ = {isa = PBXBuildFile; fileRef = DD7F38611EABD6CF002D8C00 /* SessionsTableViewController.swift */; };
		DD7F38651EABD6DF002D8C00 /* SessionDetailsViewController.swift in Sources */ = {isa = PBXBuildFile; fileRef = DD7F38631EABD6DF002D8C00 /* SessionDetailsViewController.swift */; };
		DD7F38681EABE4E4002D8C00 /* SessionViewModel.swift in Sources */ = {isa = PBXBuildFile; fileRef = DD7F38671EABE4E4002D8C00 /* SessionViewModel.swift */; };
		DD7F386A1EABE996002D8C00 /* SessionTableCellView.swift in Sources */ = {isa = PBXBuildFile; fileRef = DD7F38691EABE996002D8C00 /* SessionTableCellView.swift */; };
		DD7F386C1EABF560002D8C00 /* IGListKit.framework in Frameworks */ = {isa = PBXBuildFile; fileRef = DD7F386B1EABF560002D8C00 /* IGListKit.framework */; };
		DD7F386F1EABF631002D8C00 /* NSTableView+IGListKit.swift in Sources */ = {isa = PBXBuildFile; fileRef = DD7F386E1EABF631002D8C00 /* NSTableView+IGListKit.swift */; };
		DD7F38711EABF6C4002D8C00 /* Colors.swift in Sources */ = {isa = PBXBuildFile; fileRef = DD7F38701EABF6C4002D8C00 /* Colors.swift */; };
		DD7F38761EABFB20002D8C00 /* NSColor+Hex.swift in Sources */ = {isa = PBXBuildFile; fileRef = DD7F38751EABFB20002D8C00 /* NSColor+Hex.swift */; };
		DD7F38781EAC0C98002D8C00 /* ShelfViewController.swift in Sources */ = {isa = PBXBuildFile; fileRef = DD7F38771EAC0C98002D8C00 /* ShelfViewController.swift */; };
		DD7F387A1EAC0CE3002D8C00 /* SessionSummaryViewController.swift in Sources */ = {isa = PBXBuildFile; fileRef = DD7F38791EAC0CE3002D8C00 /* SessionSummaryViewController.swift */; };
		DD7F387D1EAC113A002D8C00 /* WWDCTextField.swift in Sources */ = {isa = PBXBuildFile; fileRef = DD7F387C1EAC113A002D8C00 /* WWDCTextField.swift */; };
		DD7F38801EAC15B4002D8C00 /* RxNil.swift in Sources */ = {isa = PBXBuildFile; fileRef = DD7F387F1EAC15B4002D8C00 /* RxNil.swift */; };
		DD7F38881EAC2275002D8C00 /* PathUtil.swift in Sources */ = {isa = PBXBuildFile; fileRef = DD7F38871EAC2275002D8C00 /* PathUtil.swift */; };
		DD876D351EC2A7410058EE3B /* ImageDownloadCenter.swift in Sources */ = {isa = PBXBuildFile; fileRef = DD876D331EC2A7410058EE3B /* ImageDownloadCenter.swift */; };
		DD90CDC81ED77A3900CADE86 /* SearchFiltersViewController.swift in Sources */ = {isa = PBXBuildFile; fileRef = DD90CDC71ED77A3900CADE86 /* SearchFiltersViewController.swift */; };
		DD90CDCB1ED77A4800CADE86 /* FilterType.swift in Sources */ = {isa = PBXBuildFile; fileRef = DD90CDCA1ED77A4800CADE86 /* FilterType.swift */; };
		DD90CDCD1ED7A5ED00CADE86 /* SearchCoordinator.swift in Sources */ = {isa = PBXBuildFile; fileRef = DD90CDCC1ED7A5ED00CADE86 /* SearchCoordinator.swift */; };
		DD9301B81EE3202F00BE724B /* ChromeCastCore.framework in Frameworks */ = {isa = PBXBuildFile; fileRef = DD9301B61EE3202F00BE724B /* ChromeCastCore.framework */; };
		DD9301B91EE3202F00BE724B /* ProtocolBuffers.framework in Frameworks */ = {isa = PBXBuildFile; fileRef = DD9301B71EE3202F00BE724B /* ProtocolBuffers.framework */; };
		DD9301BC1EE3205800BE724B /* ChromeCastCore.framework.dSYM in Carthage: Copy DSYMs */ = {isa = PBXBuildFile; fileRef = DD9301BA1EE3205800BE724B /* ChromeCastCore.framework.dSYM */; };
		DD9301BD1EE3205800BE724B /* ProtocolBuffers.framework.dSYM in Carthage: Copy DSYMs */ = {isa = PBXBuildFile; fileRef = DD9301BB1EE3205800BE724B /* ProtocolBuffers.framework.dSYM */; };
		DD9301C01EE3212D00BE724B /* ChromeCastPlaybackProvider.swift in Sources */ = {isa = PBXBuildFile; fileRef = DD9301BF1EE3212D00BE724B /* ChromeCastPlaybackProvider.swift */; };
		DD9564211ED2792300051D07 /* app.icns in Resources */ = {isa = PBXBuildFile; fileRef = DD9564201ED2792300051D07 /* app.icns */; };
		DD9564231ED27FBE00051D07 /* NSImage+Thumbnail.swift in Sources */ = {isa = PBXBuildFile; fileRef = DD9564221ED27FBE00051D07 /* NSImage+Thumbnail.swift */; };
		DDA5E4941EDCD6E7003B1780 /* WhiteSpinner.car in Resources */ = {isa = PBXBuildFile; fileRef = DDA5E4931EDCD6E7003B1780 /* WhiteSpinner.car */; };
		DDAE001B1EC52D2B0036C7E9 /* SessionProgress.swift in Sources */ = {isa = PBXBuildFile; fileRef = DDAE001A1EC52D2B0036C7E9 /* SessionProgress.swift */; };
		DDAE001D1EC534BF0036C7E9 /* TrackColorView.swift in Sources */ = {isa = PBXBuildFile; fileRef = DDAE001C1EC534BF0036C7E9 /* TrackColorView.swift */; };
		DDAE7C4D1E5BA4D100CEA205 /* TranscriptsJSONAdapter.swift in Sources */ = {isa = PBXBuildFile; fileRef = DDAE7C4C1E5BA4D100CEA205 /* TranscriptsJSONAdapter.swift */; };
		DDAE7C4F1E5BA4E300CEA205 /* transcript.json in Resources */ = {isa = PBXBuildFile; fileRef = DDAE7C4E1E5BA4E300CEA205 /* transcript.json */; };
		DDAE7C551E5BC6CD00CEA205 /* Siesta.framework in Frameworks */ = {isa = PBXBuildFile; fileRef = DDAE7C541E5BC6CD00CEA205 /* Siesta.framework */; };
		DDAE7C581E5C629800CEA205 /* AppleAPIClient.swift in Sources */ = {isa = PBXBuildFile; fileRef = DDAE7C571E5C629800CEA205 /* AppleAPIClient.swift */; };
		DDAE7C5A1E5C652600CEA205 /* Environment.swift in Sources */ = {isa = PBXBuildFile; fileRef = DDAE7C591E5C652600CEA205 /* Environment.swift */; };
		DDAE7C5C1E5C707A00CEA205 /* NetworkingTests.swift in Sources */ = {isa = PBXBuildFile; fileRef = DDAE7C5B1E5C707A00CEA205 /* NetworkingTests.swift */; };
		DDAE7C5E1E5C723A00CEA205 /* Resource+Error.swift in Sources */ = {isa = PBXBuildFile; fileRef = DDAE7C5D1E5C723A00CEA205 /* Resource+Error.swift */; };
		DDAE7C601E5C7E3400CEA205 /* ScheduleResponseAdapter.swift in Sources */ = {isa = PBXBuildFile; fileRef = DDAE7C5F1E5C7E3400CEA205 /* ScheduleResponseAdapter.swift */; };
		DDAE7C631E5C7E7800CEA205 /* ScheduleResponse.swift in Sources */ = {isa = PBXBuildFile; fileRef = DDAE7C621E5C7E7800CEA205 /* ScheduleResponse.swift */; };
		DDAE7C651E5CA81C00CEA205 /* SessionsResponse.swift in Sources */ = {isa = PBXBuildFile; fileRef = DDAE7C641E5CA81C00CEA205 /* SessionsResponse.swift */; };
		DDAE7C6B1E5CA97A00CEA205 /* SessionsResponseAdapter.swift in Sources */ = {isa = PBXBuildFile; fileRef = DDAE7C6A1E5CA97A00CEA205 /* SessionsResponseAdapter.swift */; };
		DDB28F6F1EACFCDB0077703F /* VibrantButton.swift in Sources */ = {isa = PBXBuildFile; fileRef = DDB28F6E1EACFCDB0077703F /* VibrantButton.swift */; };
		DDB28F861EAD20A10077703F /* UIDebugger.m in Sources */ = {isa = PBXBuildFile; fileRef = DDB28F851EAD20A10077703F /* UIDebugger.m */; };
		DDB28F8E1EAD257B0077703F /* PlaybackViewModel.swift in Sources */ = {isa = PBXBuildFile; fileRef = DDB28F8D1EAD257B0077703F /* PlaybackViewModel.swift */; };
		DDB28F911EAD2A050077703F /* WWDCAlert.swift in Sources */ = {isa = PBXBuildFile; fileRef = DDB28F901EAD2A050077703F /* WWDCAlert.swift */; };
		DDB28F931EAD48D70077703F /* UserActivityRepresentable.swift in Sources */ = {isa = PBXBuildFile; fileRef = DDB28F921EAD48D70077703F /* UserActivityRepresentable.swift */; };
		DDB28F941EAD4DBF0077703F /* IGListKit.framework.dSYM in Carthage: Copy DSYMs */ = {isa = PBXBuildFile; fileRef = DD7F386D1EABF576002D8C00 /* IGListKit.framework.dSYM */; };
		DDB28F951EAD4DC40077703F /* Siesta.framework.dSYM in Carthage: Copy DSYMs */ = {isa = PBXBuildFile; fileRef = DDAE7C561E5BC6E300CEA205 /* Siesta.framework.dSYM */; };
		DDB352801EC7C4CA00254815 /* Arguments.swift in Sources */ = {isa = PBXBuildFile; fileRef = DDB3527F1EC7C4CA00254815 /* Arguments.swift */; };
		DDB352821EC7C55300254815 /* DateProvider.swift in Sources */ = {isa = PBXBuildFile; fileRef = DDB352811EC7C55300254815 /* DateProvider.swift */; };
		DDB352841EC7C74C00254815 /* LiveObserver.swift in Sources */ = {isa = PBXBuildFile; fileRef = DDB352831EC7C74C00254815 /* LiveObserver.swift */; };
		DDB3529A1EC8AB2800254815 /* WWDCImageView.swift in Sources */ = {isa = PBXBuildFile; fileRef = DDB352991EC8AB2800254815 /* WWDCImageView.swift */; };
		DDB3529C1EC8AB5D00254815 /* WWDCLayer.swift in Sources */ = {isa = PBXBuildFile; fileRef = DDB3529B1EC8AB5D00254815 /* WWDCLayer.swift */; };
		DDB3529E1EC8D8CD00254815 /* main.m in Sources */ = {isa = PBXBuildFile; fileRef = DDB3529D1EC8D8CD00254815 /* main.m */; };
		DDB352A01EC9088000254815 /* WWDCTableView.swift in Sources */ = {isa = PBXBuildFile; fileRef = DDB3529F1EC9088000254815 /* WWDCTableView.swift */; };
		DDB352A51EC90ACA00254815 /* TBProphylaxis.h in Headers */ = {isa = PBXBuildFile; fileRef = DDB352A31EC90ACA00254815 /* TBProphylaxis.h */; };
		DDB352A61EC90ACA00254815 /* TBProphylaxis.m in Sources */ = {isa = PBXBuildFile; fileRef = DDB352A41EC90ACA00254815 /* TBProphylaxis.m */; };
		DDC677ED1EDA6A3000A4E19C /* TranscriptIndexer.swift in Sources */ = {isa = PBXBuildFile; fileRef = DDC677EC1EDA6A3000A4E19C /* TranscriptIndexer.swift */; };
		DDC677F91EDA76A100A4E19C /* main.m in Sources */ = {isa = PBXBuildFile; fileRef = DDC677F81EDA76A100A4E19C /* main.m */; };
		DDC677FD1EDA76A100A4E19C /* TranscriptIndexingService.xpc in Embed XPC Services */ = {isa = PBXBuildFile; fileRef = DDC677F21EDA76A100A4E19C /* TranscriptIndexingService.xpc */; settings = {ATTRIBUTES = (RemoveHeadersOnCopy, ); }; };
		DDC678061EDA76CE00A4E19C /* TranscriptIndexingServiceProtocol.swift in Sources */ = {isa = PBXBuildFile; fileRef = DDC678051EDA76CE00A4E19C /* TranscriptIndexingServiceProtocol.swift */; };
		DDC678071EDA76E000A4E19C /* ConfCore.framework in Frameworks */ = {isa = PBXBuildFile; fileRef = DD36A4C81E478D7E00B2EA88 /* ConfCore.framework */; };
		DDC678081EDA76E800A4E19C /* Realm.framework in Frameworks */ = {isa = PBXBuildFile; fileRef = DD5F517F1E47DE7E0017F9EC /* Realm.framework */; };
		DDC678091EDA76EC00A4E19C /* RealmSwift.framework in Frameworks */ = {isa = PBXBuildFile; fileRef = DD5F51801E47DE7E0017F9EC /* RealmSwift.framework */; };
		DDC6780B1EDA76FD00A4E19C /* TranscriptIndexingService.swift in Sources */ = {isa = PBXBuildFile; fileRef = DDC6780A1EDA76FD00A4E19C /* TranscriptIndexingService.swift */; };
		DDC6780C1EDA77CE00A4E19C /* TranscriptIndexingServiceProtocol.swift in Sources */ = {isa = PBXBuildFile; fileRef = DDC678051EDA76CE00A4E19C /* TranscriptIndexingServiceProtocol.swift */; };
		DDC6780F1EDB253D00A4E19C /* AboutWindowController.swift in Sources */ = {isa = PBXBuildFile; fileRef = DDC6780E1EDB253D00A4E19C /* AboutWindowController.swift */; };
		DDC678121EDB26D000A4E19C /* AboutWindowController.xib in Resources */ = {isa = PBXBuildFile; fileRef = DDC678101EDB26D000A4E19C /* AboutWindowController.xib */; };
		DDC678171EDB27EF00A4E19C /* ContributorsFetcher.swift in Sources */ = {isa = PBXBuildFile; fileRef = DDC678161EDB27EF00A4E19C /* ContributorsFetcher.swift */; };
		DDC678191EDB2CD300A4E19C /* ActionLabel.swift in Sources */ = {isa = PBXBuildFile; fileRef = DDC678181EDB2CD300A4E19C /* ActionLabel.swift */; };
		DDC6781B1EDB629C00A4E19C /* GeneralPreferencesViewController.swift in Sources */ = {isa = PBXBuildFile; fileRef = DDC6781A1EDB629C00A4E19C /* GeneralPreferencesViewController.swift */; };
		DDC6781D1EDB638400A4E19C /* Preferences.storyboard in Resources */ = {isa = PBXBuildFile; fileRef = DDC6781C1EDB638400A4E19C /* Preferences.storyboard */; };
		DDC6781F1EDB8EDA00A4E19C /* PUIAnnotationWindowController.swift in Sources */ = {isa = PBXBuildFile; fileRef = DDC6781E1EDB8EDA00A4E19C /* PUIAnnotationWindowController.swift */; };
		DDC678221EDB956700A4E19C /* BookmarkViewController.swift in Sources */ = {isa = PBXBuildFile; fileRef = DDC678211EDB956700A4E19C /* BookmarkViewController.swift */; };
		DDC678241EDBA25A00A4E19C /* PUIAnnotationWindow.swift in Sources */ = {isa = PBXBuildFile; fileRef = DDC678231EDBA25A00A4E19C /* PUIAnnotationWindow.swift */; };
		DDCE7ECD1EA7A0F800C7A3CA /* MainWindowController.swift in Sources */ = {isa = PBXBuildFile; fileRef = DDCE7ECC1EA7A0F800C7A3CA /* MainWindowController.swift */; };
		DDCE7ED21EA7A1D300C7A3CA /* WWDCAppearance.m in Sources */ = {isa = PBXBuildFile; fileRef = DDCE7ED11EA7A1D300C7A3CA /* WWDCAppearance.m */; };
		DDCE7ED91EA7A86600C7A3CA /* AppCoordinator.swift in Sources */ = {isa = PBXBuildFile; fileRef = DDCE7ED81EA7A86600C7A3CA /* AppCoordinator.swift */; };
		DDD3797D1E4AB655005FE876 /* TracksJSONAdapter.swift in Sources */ = {isa = PBXBuildFile; fileRef = DDD3797C1E4AB655005FE876 /* TracksJSONAdapter.swift */; };
		DDD930711ED4EF1F00D61BE3 /* Fonts.swift in Sources */ = {isa = PBXBuildFile; fileRef = DDD930701ED4EF1F00D61BE3 /* Fonts.swift */; };
		DDD930731ED52B2900D61BE3 /* Download.swift in Sources */ = {isa = PBXBuildFile; fileRef = DDD930721ED52B2900D61BE3 /* Download.swift */; };
		DDD930761ED52BD800D61BE3 /* DTFolderMonitor.m in Sources */ = {isa = PBXBuildFile; fileRef = DDD930751ED52BD800D61BE3 /* DTFolderMonitor.m */; };
		DDDAA3CD1EC746BC00DF9D02 /* ScheduleSection.swift in Sources */ = {isa = PBXBuildFile; fileRef = DDDAA3CC1EC746BC00DF9D02 /* ScheduleSection.swift */; };
		DDDAA3F21EC7653300DF9D02 /* ThrowBack.h in Headers */ = {isa = PBXBuildFile; fileRef = DDDAA3F01EC7653300DF9D02 /* ThrowBack.h */; settings = {ATTRIBUTES = (Public, ); }; };
		DDDAA3F51EC7653300DF9D02 /* ThrowBack.framework in Frameworks */ = {isa = PBXBuildFile; fileRef = DDDAA3EE1EC7653200DF9D02 /* ThrowBack.framework */; };
		DDDAA3F61EC7653300DF9D02 /* ThrowBack.framework in Embed Frameworks */ = {isa = PBXBuildFile; fileRef = DDDAA3EE1EC7653200DF9D02 /* ThrowBack.framework */; settings = {ATTRIBUTES = (CodeSignOnCopy, RemoveHeadersOnCopy, ); }; };
		DDDAA3FD1EC765B600DF9D02 /* Realm.framework in Frameworks */ = {isa = PBXBuildFile; fileRef = DD5F517F1E47DE7E0017F9EC /* Realm.framework */; };
		DDDAA3FE1EC765CD00DF9D02 /* RealmSwift.framework in Frameworks */ = {isa = PBXBuildFile; fileRef = DD5F51801E47DE7E0017F9EC /* RealmSwift.framework */; };
		DDDAA3FF1EC768A100DF9D02 /* ConfCore.framework in Frameworks */ = {isa = PBXBuildFile; fileRef = DD36A4C81E478D7E00B2EA88 /* ConfCore.framework */; };
		DDDAA4021EC768C500DF9D02 /* TBUserDataMigrator.swift in Sources */ = {isa = PBXBuildFile; fileRef = DDDAA4011EC768C500DF9D02 /* TBUserDataMigrator.swift */; };
		DDDAA4071EC76D9300DF9D02 /* TBPreferences.swift in Sources */ = {isa = PBXBuildFile; fileRef = DDDAA4061EC76D9300DF9D02 /* TBPreferences.swift */; };
		DDDAA40A1EC775B500DF9D02 /* TBSession.swift in Sources */ = {isa = PBXBuildFile; fileRef = DDDAA4091EC775B500DF9D02 /* TBSession.swift */; };
		DDDAA40C1EC798B600DF9D02 /* Preferences.swift in Sources */ = {isa = PBXBuildFile; fileRef = DDDAA40B1EC798B600DF9D02 /* Preferences.swift */; };
		DDEA85FB1EB52AB5002AE0EB /* VideoPlayerViewController.swift in Sources */ = {isa = PBXBuildFile; fileRef = DDEA85F91EB52AB5002AE0EB /* VideoPlayerViewController.swift */; };
		DDEA85FC1EB52AB5002AE0EB /* VideoPlayerWindowController.swift in Sources */ = {isa = PBXBuildFile; fileRef = DDEA85FA1EB52AB5002AE0EB /* VideoPlayerWindowController.swift */; };
		DDED75571ED3C1BF000BA817 /* PUIScrimContainerView.swift in Sources */ = {isa = PBXBuildFile; fileRef = DDED75561ED3C1BF000BA817 /* PUIScrimContainerView.swift */; };
		DDEDFCEF1ED92785002477C8 /* MultipleChoiceFilter.swift in Sources */ = {isa = PBXBuildFile; fileRef = DDEDFCEE1ED92785002477C8 /* MultipleChoiceFilter.swift */; };
		DDEDFCF11ED927A4002477C8 /* ToggleFilter.swift in Sources */ = {isa = PBXBuildFile; fileRef = DDEDFCF01ED927A4002477C8 /* ToggleFilter.swift */; };
		DDEDFCF31ED92F2A002477C8 /* TextualFilter.swift in Sources */ = {isa = PBXBuildFile; fileRef = DDEDFCF21ED92F2A002477C8 /* TextualFilter.swift */; };
		DDEDFCF51ED9FF8A002477C8 /* WWDCSegmentedControl.swift in Sources */ = {isa = PBXBuildFile; fileRef = DDEDFCF41ED9FF8A002477C8 /* WWDCSegmentedControl.swift */; };
		DDEDFCF81EDA33C3002477C8 /* CloudKitHelper.swift in Sources */ = {isa = PBXBuildFile; fileRef = DDEDFCF71EDA33C3002477C8 /* CloudKitHelper.swift */; };
		DDF32EAB1EBE2E240028E39D /* WWDCTableRowView.swift in Sources */ = {isa = PBXBuildFile; fileRef = DDF32EAA1EBE2E240028E39D /* WWDCTableRowView.swift */; };
		DDF32EAD1EBE2F9F0028E39D /* SessionRow.swift in Sources */ = {isa = PBXBuildFile; fileRef = DDF32EAC1EBE2F9F0028E39D /* SessionRow.swift */; };
		DDF32EAF1EBE34CB0028E39D /* TitleTableCellView.swift in Sources */ = {isa = PBXBuildFile; fileRef = DDF32EAE1EBE34CB0028E39D /* TitleTableCellView.swift */; };
		DDF32EB31EBE5C4D0028E39D /* SessionActionsViewController.swift in Sources */ = {isa = PBXBuildFile; fileRef = DDF32EB21EBE5C4D0028E39D /* SessionActionsViewController.swift */; };
		DDF32EB71EBE65930028E39D /* AppCoordinator+UserActivity.swift in Sources */ = {isa = PBXBuildFile; fileRef = DDF32EB61EBE65930028E39D /* AppCoordinator+UserActivity.swift */; };
		DDF32EB91EBE65B50028E39D /* AppCoordinator+Shelf.swift in Sources */ = {isa = PBXBuildFile; fileRef = DDF32EB81EBE65B50028E39D /* AppCoordinator+Shelf.swift */; };
		DDF32EBB1EBE65DD0028E39D /* AppCoordinator+SessionActions.swift in Sources */ = {isa = PBXBuildFile; fileRef = DDF32EBA1EBE65DD0028E39D /* AppCoordinator+SessionActions.swift */; };
		DDF32EBF1EBE68EE0028E39D /* NSTableView+Rx.swift in Sources */ = {isa = PBXBuildFile; fileRef = DDF32EBE1EBE68EE0028E39D /* NSTableView+Rx.swift */; };
		DDF7219A1ECA12780054C503 /* PlayerUI.h in Headers */ = {isa = PBXBuildFile; fileRef = DDF721981ECA12780054C503 /* PlayerUI.h */; settings = {ATTRIBUTES = (Public, ); }; };
		DDF7219D1ECA12780054C503 /* PlayerUI.framework in Frameworks */ = {isa = PBXBuildFile; fileRef = DDF721961ECA12780054C503 /* PlayerUI.framework */; };
		DDF7219E1ECA12780054C503 /* PlayerUI.framework in Embed Frameworks */ = {isa = PBXBuildFile; fileRef = DDF721961ECA12780054C503 /* PlayerUI.framework */; settings = {ATTRIBUTES = (CodeSignOnCopy, RemoveHeadersOnCopy, ); }; };
		DDF721C71ECA12A40054C503 /* PUIExternalPlaybackStatusViewController.swift in Sources */ = {isa = PBXBuildFile; fileRef = DDF721A51ECA12A40054C503 /* PUIExternalPlaybackStatusViewController.swift */; };
		DDF721C81ECA12A40054C503 /* PUIPictureContainerViewController.swift in Sources */ = {isa = PBXBuildFile; fileRef = DDF721A61ECA12A40054C503 /* PUIPictureContainerViewController.swift */; };
		DDF721C91ECA12A40054C503 /* Colors.swift in Sources */ = {isa = PBXBuildFile; fileRef = DDF721A81ECA12A40054C503 /* Colors.swift */; };
		DDF721CA1ECA12A40054C503 /* Images.swift in Sources */ = {isa = PBXBuildFile; fileRef = DDF721A91ECA12A40054C503 /* Images.swift */; };
		DDF721CB1ECA12A40054C503 /* Speeds.swift in Sources */ = {isa = PBXBuildFile; fileRef = DDF721AA1ECA12A40054C503 /* Speeds.swift */; };
		DDF721CC1ECA12A40054C503 /* PUIExternalPlaybackProviderRegistration.swift in Sources */ = {isa = PBXBuildFile; fileRef = DDF721AC1ECA12A40054C503 /* PUIExternalPlaybackProviderRegistration.swift */; };
		DDF721CD1ECA12A40054C503 /* PIP.h in Headers */ = {isa = PBXBuildFile; fileRef = DDF721AE1ECA12A40054C503 /* PIP.h */; settings = {ATTRIBUTES = (Public, ); }; };
		DDF721CE1ECA12A40054C503 /* PUIExternalPlaybackConsumer.swift in Sources */ = {isa = PBXBuildFile; fileRef = DDF721B01ECA12A40054C503 /* PUIExternalPlaybackConsumer.swift */; };
		DDF721CF1ECA12A40054C503 /* PUIExternalPlaybackProvider.swift in Sources */ = {isa = PBXBuildFile; fileRef = DDF721B11ECA12A40054C503 /* PUIExternalPlaybackProvider.swift */; };
		DDF721D01ECA12A40054C503 /* PUIPlayerViewDelegates.swift in Sources */ = {isa = PBXBuildFile; fileRef = DDF721B21ECA12A40054C503 /* PUIPlayerViewDelegates.swift */; };
		DDF721D11ECA12A40054C503 /* PUITimelineAnnotation.swift in Sources */ = {isa = PBXBuildFile; fileRef = DDF721B31ECA12A40054C503 /* PUITimelineAnnotation.swift */; };
		DDF721D21ECA12A40054C503 /* PUITimelineDelegate.swift in Sources */ = {isa = PBXBuildFile; fileRef = DDF721B41ECA12A40054C503 /* PUITimelineDelegate.swift */; };
		DDF721D31ECA12A40054C503 /* Media.xcassets in Resources */ = {isa = PBXBuildFile; fileRef = DDF721B61ECA12A40054C503 /* Media.xcassets */; };
		DDF721D41ECA12A40054C503 /* WhiteSpinner.car in Resources */ = {isa = PBXBuildFile; fileRef = DDF721B71ECA12A40054C503 /* WhiteSpinner.car */; };
		DDF721D51ECA12A40054C503 /* AVPlayer+Validation.swift in Sources */ = {isa = PBXBuildFile; fileRef = DDF721B91ECA12A40054C503 /* AVPlayer+Validation.swift */; };
		DDF721D61ECA12A40054C503 /* DebugLog.swift in Sources */ = {isa = PBXBuildFile; fileRef = DDF721BA1ECA12A40054C503 /* DebugLog.swift */; };
		DDF721D71ECA12A40054C503 /* NSEvent+ForceTouch.swift in Sources */ = {isa = PBXBuildFile; fileRef = DDF721BB1ECA12A40054C503 /* NSEvent+ForceTouch.swift */; };
		DDF721D81ECA12A40054C503 /* NSWindow+Snapshot.swift in Sources */ = {isa = PBXBuildFile; fileRef = DDF721BC1ECA12A40054C503 /* NSWindow+Snapshot.swift */; };
		DDF721D91ECA12A40054C503 /* String+CMTime.swift in Sources */ = {isa = PBXBuildFile; fileRef = DDF721BD1ECA12A40054C503 /* String+CMTime.swift */; };
		DDF721DA1ECA12A40054C503 /* PUIAnnotationLayer.swift in Sources */ = {isa = PBXBuildFile; fileRef = DDF721BF1ECA12A40054C503 /* PUIAnnotationLayer.swift */; };
		DDF721DB1ECA12A40054C503 /* PUIBoringLayer.swift in Sources */ = {isa = PBXBuildFile; fileRef = DDF721C01ECA12A40054C503 /* PUIBoringLayer.swift */; };
		DDF721DC1ECA12A40054C503 /* PUIBufferLayer.swift in Sources */ = {isa = PBXBuildFile; fileRef = DDF721C11ECA12A40054C503 /* PUIBufferLayer.swift */; };
		DDF721DD1ECA12A40054C503 /* PUIButton.swift in Sources */ = {isa = PBXBuildFile; fileRef = DDF721C21ECA12A40054C503 /* PUIButton.swift */; };
		DDF721DE1ECA12A40054C503 /* PUIPlayerView.swift in Sources */ = {isa = PBXBuildFile; fileRef = DDF721C31ECA12A40054C503 /* PUIPlayerView.swift */; };
		DDF721DF1ECA12A40054C503 /* PUIPlayerWindow.swift in Sources */ = {isa = PBXBuildFile; fileRef = DDF721C41ECA12A40054C503 /* PUIPlayerWindow.swift */; };
		DDF721E01ECA12A40054C503 /* PUISlider.swift in Sources */ = {isa = PBXBuildFile; fileRef = DDF721C51ECA12A40054C503 /* PUISlider.swift */; };
		DDF721E11ECA12A40054C503 /* PUITimelineView.swift in Sources */ = {isa = PBXBuildFile; fileRef = DDF721C61ECA12A40054C503 /* PUITimelineView.swift */; };
		DDF721E31ECA12FC0054C503 /* PIP.framework in Frameworks */ = {isa = PBXBuildFile; fileRef = DDF721E21ECA12FC0054C503 /* PIP.framework */; };
		DDF721ED1ECA1DCF0054C503 /* CommunitySupport.h in Headers */ = {isa = PBXBuildFile; fileRef = DDF721EB1ECA1DCF0054C503 /* CommunitySupport.h */; settings = {ATTRIBUTES = (Public, ); }; };
		DDF721F01ECA1DCF0054C503 /* CommunitySupport.framework in Frameworks */ = {isa = PBXBuildFile; fileRef = DDF721E91ECA1DCF0054C503 /* CommunitySupport.framework */; };
		DDF721F11ECA1DCF0054C503 /* CommunitySupport.framework in Embed Frameworks */ = {isa = PBXBuildFile; fileRef = DDF721E91ECA1DCF0054C503 /* CommunitySupport.framework */; settings = {ATTRIBUTES = (CodeSignOnCopy, RemoveHeadersOnCopy, ); }; };
		DDF721F91ECA1E0E0054C503 /* CMSUserProfile.swift in Sources */ = {isa = PBXBuildFile; fileRef = DDF721F81ECA1E0E0054C503 /* CMSUserProfile.swift */; };
		DDF721FD1ECA1EB20054C503 /* CMSCloudKitRepresentable.swift in Sources */ = {isa = PBXBuildFile; fileRef = DDF721FC1ECA1EB20054C503 /* CMSCloudKitRepresentable.swift */; };
		DDF722001ECA23DA0054C503 /* CMSCommunityCenter.swift in Sources */ = {isa = PBXBuildFile; fileRef = DDF721FF1ECA23DA0054C503 /* CMSCommunityCenter.swift */; };
		DDF722021ECA26F70054C503 /* CMSCloudKitUtil.swift in Sources */ = {isa = PBXBuildFile; fileRef = DDF722011ECA26F70054C503 /* CMSCloudKitUtil.swift */; };
		DDFA10BF1EBEAAAD001DCF66 /* DownloadManager.swift in Sources */ = {isa = PBXBuildFile; fileRef = DDFA10BE1EBEAAAD001DCF66 /* DownloadManager.swift */; };
		DDFA10C61EBFA578001DCF66 /* WWDC.car in Resources */ = {isa = PBXBuildFile; fileRef = DDFA10C51EBFA578001DCF66 /* WWDC.car */; };
/* End PBXBuildFile section */

/* Begin PBXContainerItemProxy section */
		DD36A4D21E478D7E00B2EA88 /* PBXContainerItemProxy */ = {
			isa = PBXContainerItemProxy;
			containerPortal = DD36A4A41E478C6900B2EA88 /* Project object */;
			proxyType = 1;
			remoteGlobalIDString = DD36A4C71E478D7E00B2EA88;
			remoteInfo = ConfCore;
		};
		DD36A4D41E478D7E00B2EA88 /* PBXContainerItemProxy */ = {
			isa = PBXContainerItemProxy;
			containerPortal = DD36A4A41E478C6900B2EA88 /* Project object */;
			proxyType = 1;
			remoteGlobalIDString = DD36A4AB1E478C6900B2EA88;
			remoteInfo = WWDC;
		};
		DD36A4DB1E478D7E00B2EA88 /* PBXContainerItemProxy */ = {
			isa = PBXContainerItemProxy;
			containerPortal = DD36A4A41E478C6900B2EA88 /* Project object */;
			proxyType = 1;
			remoteGlobalIDString = DD36A4C71E478D7E00B2EA88;
			remoteInfo = ConfCore;
		};
		DDB352941EC7FFE900254815 /* PBXContainerItemProxy */ = {
			isa = PBXContainerItemProxy;
			containerPortal = DD36A4A41E478C6900B2EA88 /* Project object */;
			proxyType = 1;
			remoteGlobalIDString = DD36A4C71E478D7E00B2EA88;
			remoteInfo = ConfCore;
		};
		DDC677FB1EDA76A100A4E19C /* PBXContainerItemProxy */ = {
			isa = PBXContainerItemProxy;
			containerPortal = DD36A4A41E478C6900B2EA88 /* Project object */;
			proxyType = 1;
			remoteGlobalIDString = DDC677F11EDA76A100A4E19C;
			remoteInfo = TranscriptIndexingService;
		};
		DDDAA3F31EC7653300DF9D02 /* PBXContainerItemProxy */ = {
			isa = PBXContainerItemProxy;
			containerPortal = DD36A4A41E478C6900B2EA88 /* Project object */;
			proxyType = 1;
			remoteGlobalIDString = DDDAA3ED1EC7653200DF9D02;
			remoteInfo = ThrowBack;
		};
		DDF7219B1ECA12780054C503 /* PBXContainerItemProxy */ = {
			isa = PBXContainerItemProxy;
			containerPortal = DD36A4A41E478C6900B2EA88 /* Project object */;
			proxyType = 1;
			remoteGlobalIDString = DDF721951ECA12780054C503;
			remoteInfo = PlayerUI;
		};
		DDF721EE1ECA1DCF0054C503 /* PBXContainerItemProxy */ = {
			isa = PBXContainerItemProxy;
			containerPortal = DD36A4A41E478C6900B2EA88 /* Project object */;
			proxyType = 1;
			remoteGlobalIDString = DDF721E81ECA1DCF0054C503;
			remoteInfo = CommunitySupport;
		};
/* End PBXContainerItemProxy section */

/* Begin PBXCopyFilesBuildPhase section */
		DD36A4E41E478D7E00B2EA88 /* Embed Frameworks */ = {
			isa = PBXCopyFilesBuildPhase;
			buildActionMask = 2147483647;
			dstPath = "";
			dstSubfolderSpec = 10;
			files = (
				DDF721F11ECA1DCF0054C503 /* CommunitySupport.framework in Embed Frameworks */,
				DDDAA3F61EC7653300DF9D02 /* ThrowBack.framework in Embed Frameworks */,
				DD36A4DE1E478D7E00B2EA88 /* ConfCore.framework in Embed Frameworks */,
				DDF7219E1ECA12780054C503 /* PlayerUI.framework in Embed Frameworks */,
			);
			name = "Embed Frameworks";
			runOnlyForDeploymentPostprocessing = 0;
		};
		DD5F516D1E47DDDF0017F9EC /* Carthage: Copy DSYMs */ = {
			isa = PBXCopyFilesBuildPhase;
			buildActionMask = 2147483647;
			dstPath = "";
			dstSubfolderSpec = 16;
			files = (
				DDB28F941EAD4DBF0077703F /* IGListKit.framework.dSYM in Carthage: Copy DSYMs */,
				DDB28F951EAD4DC40077703F /* Siesta.framework.dSYM in Carthage: Copy DSYMs */,
				DD5F51751E47DE0F0017F9EC /* Realm.framework.dSYM in Carthage: Copy DSYMs */,
				DD5F51761E47DE0F0017F9EC /* RealmSwift.framework.dSYM in Carthage: Copy DSYMs */,
				DD5F51771E47DE0F0017F9EC /* RxBlocking.framework.dSYM in Carthage: Copy DSYMs */,
				DD5F51781E47DE0F0017F9EC /* RxCocoa.framework.dSYM in Carthage: Copy DSYMs */,
				DD5F51791E47DE0F0017F9EC /* RxRealm.framework.dSYM in Carthage: Copy DSYMs */,
				DD5F517A1E47DE0F0017F9EC /* RxSwift.framework.dSYM in Carthage: Copy DSYMs */,
				DD5F517B1E47DE0F0017F9EC /* SwiftyJSON.framework.dSYM in Carthage: Copy DSYMs */,
				DD9301BC1EE3205800BE724B /* ChromeCastCore.framework.dSYM in Carthage: Copy DSYMs */,
				DD9301BD1EE3205800BE724B /* ProtocolBuffers.framework.dSYM in Carthage: Copy DSYMs */,
				DD4DED641ED6579900624EAF /* Sparkle.framework.dSYM in Carthage: Copy DSYMs */,
			);
			name = "Carthage: Copy DSYMs";
			runOnlyForDeploymentPostprocessing = 0;
		};
		DDC678031EDA76A100A4E19C /* Embed XPC Services */ = {
			isa = PBXCopyFilesBuildPhase;
			buildActionMask = 2147483647;
			dstPath = "$(CONTENTS_FOLDER_PATH)/XPCServices";
			dstSubfolderSpec = 16;
			files = (
				DDC677FD1EDA76A100A4E19C /* TranscriptIndexingService.xpc in Embed XPC Services */,
			);
			name = "Embed XPC Services";
			runOnlyForDeploymentPostprocessing = 0;
		};
/* End PBXCopyFilesBuildPhase section */

/* Begin PBXFileReference section */
		012BEFA31EE8658F007E72CA /* EventKit.framework */ = {isa = PBXFileReference; lastKnownFileType = wrapper.framework; name = EventKit.framework; path = System/Library/Frameworks/EventKit.framework; sourceTree = SDKROOT; };
<<<<<<< HEAD
=======
		01B3EB491EEDD23100DE1003 /* AppCoordinator+SessionTableViewContextMenuActions.swift */ = {isa = PBXFileReference; fileEncoding = 4; lastKnownFileType = sourcecode.swift; path = "AppCoordinator+SessionTableViewContextMenuActions.swift"; sourceTree = "<group>"; };
>>>>>>> c2c3400f
		DD0159A61ECFE26200F980F1 /* DeepLink.swift */ = {isa = PBXFileReference; fileEncoding = 4; lastKnownFileType = sourcecode.swift; path = DeepLink.swift; sourceTree = "<group>"; };
		DD0159A81ED09F5D00F980F1 /* AppCoordinator+Bookmarks.swift */ = {isa = PBXFileReference; fileEncoding = 4; lastKnownFileType = sourcecode.swift; path = "AppCoordinator+Bookmarks.swift"; sourceTree = "<group>"; };
		DD0159CE1ED0CD3A00F980F1 /* PreferencesWindowController.swift */ = {isa = PBXFileReference; fileEncoding = 4; lastKnownFileType = sourcecode.swift; path = PreferencesWindowController.swift; sourceTree = "<group>"; };
		DD0159D01ED0CEF500F980F1 /* PreferencesCoordinator.swift */ = {isa = PBXFileReference; fileEncoding = 4; lastKnownFileType = sourcecode.swift; path = PreferencesCoordinator.swift; sourceTree = "<group>"; };
		DD0159D21ED0D3AF00F980F1 /* AccountPreferencesViewController.swift */ = {isa = PBXFileReference; fileEncoding = 4; lastKnownFileType = sourcecode.swift; path = AccountPreferencesViewController.swift; sourceTree = "<group>"; };
		DD0159D41ED0D98F00F980F1 /* ITSwitch.h */ = {isa = PBXFileReference; fileEncoding = 4; lastKnownFileType = sourcecode.c.h; path = ITSwitch.h; sourceTree = "<group>"; };
		DD0159D51ED0D98F00F980F1 /* ITSwitch.m */ = {isa = PBXFileReference; fileEncoding = 4; lastKnownFileType = sourcecode.c.objc; path = ITSwitch.m; sourceTree = "<group>"; };
		DD0159D81ED11A9800F980F1 /* ModalLoadingView.swift */ = {isa = PBXFileReference; fileEncoding = 4; lastKnownFileType = sourcecode.swift; path = ModalLoadingView.swift; sourceTree = "<group>"; };
		DD0159FB1ED23F7700F980F1 /* RemoteEnvironment.swift */ = {isa = PBXFileReference; fileEncoding = 4; lastKnownFileType = sourcecode.swift; path = RemoteEnvironment.swift; sourceTree = "<group>"; };
		DD0353481E5545B300D5E343 /* SessionInstancesJSONAdapter.swift */ = {isa = PBXFileReference; fileEncoding = 4; lastKnownFileType = sourcecode.swift; path = SessionInstancesJSONAdapter.swift; sourceTree = "<group>"; };
		DD0F0C551E7B8DD600B52184 /* Storage.swift */ = {isa = PBXFileReference; fileEncoding = 4; lastKnownFileType = sourcecode.swift; path = Storage.swift; sourceTree = "<group>"; };
		DD2E27871EAC2CCB0009D7B6 /* ShelfView.swift */ = {isa = PBXFileReference; fileEncoding = 4; lastKnownFileType = sourcecode.swift; path = ShelfView.swift; sourceTree = "<group>"; };
		DD34A79A1EC3CD5900E0B575 /* Constants.swift */ = {isa = PBXFileReference; fileEncoding = 4; lastKnownFileType = sourcecode.swift; path = Constants.swift; sourceTree = "<group>"; };
		DD34DA061E4AB0E400F25C45 /* AdapterTests.swift */ = {isa = PBXFileReference; fileEncoding = 4; lastKnownFileType = sourcecode.swift; path = AdapterTests.swift; sourceTree = "<group>"; };
		DD34DA0A1E4AB3E400F25C45 /* RoomsJSONAdapter.swift */ = {isa = PBXFileReference; fileEncoding = 4; lastKnownFileType = sourcecode.swift; path = RoomsJSONAdapter.swift; sourceTree = "<group>"; };
		DD36A4AC1E478C6A00B2EA88 /* WWDC.app */ = {isa = PBXFileReference; explicitFileType = wrapper.application; includeInIndex = 0; path = WWDC.app; sourceTree = BUILT_PRODUCTS_DIR; };
		DD36A4AF1E478C6A00B2EA88 /* AppDelegate.swift */ = {isa = PBXFileReference; lastKnownFileType = sourcecode.swift; path = AppDelegate.swift; sourceTree = "<group>"; };
		DD36A4B11E478C6A00B2EA88 /* SessionsSplitViewController.swift */ = {isa = PBXFileReference; lastKnownFileType = sourcecode.swift; path = SessionsSplitViewController.swift; sourceTree = "<group>"; };
		DD36A4B31E478C6A00B2EA88 /* Assets.xcassets */ = {isa = PBXFileReference; lastKnownFileType = folder.assetcatalog; path = Assets.xcassets; sourceTree = "<group>"; };
		DD36A4B61E478C6A00B2EA88 /* Base */ = {isa = PBXFileReference; lastKnownFileType = file.storyboard; name = Base; path = Base.lproj/Main.storyboard; sourceTree = "<group>"; };
		DD36A4B81E478C6A00B2EA88 /* Info.plist */ = {isa = PBXFileReference; lastKnownFileType = text.plist.xml; path = Info.plist; sourceTree = "<group>"; };
		DD36A4C81E478D7E00B2EA88 /* ConfCore.framework */ = {isa = PBXFileReference; explicitFileType = wrapper.framework; includeInIndex = 0; path = ConfCore.framework; sourceTree = BUILT_PRODUCTS_DIR; };
		DD36A4CA1E478D7E00B2EA88 /* ConfCore.h */ = {isa = PBXFileReference; lastKnownFileType = sourcecode.c.h; path = ConfCore.h; sourceTree = "<group>"; };
		DD36A4CB1E478D7E00B2EA88 /* Info.plist */ = {isa = PBXFileReference; lastKnownFileType = text.plist.xml; path = Info.plist; sourceTree = "<group>"; };
		DD36A4D01E478D7E00B2EA88 /* ConfCoreTests.xctest */ = {isa = PBXFileReference; explicitFileType = wrapper.cfbundle; includeInIndex = 0; path = ConfCoreTests.xctest; sourceTree = BUILT_PRODUCTS_DIR; };
		DD36A4D71E478D7E00B2EA88 /* DatabaseTests.swift */ = {isa = PBXFileReference; lastKnownFileType = sourcecode.swift; path = DatabaseTests.swift; sourceTree = "<group>"; };
		DD36A4D91E478D7E00B2EA88 /* Info.plist */ = {isa = PBXFileReference; lastKnownFileType = text.plist.xml; path = Info.plist; sourceTree = "<group>"; };
		DD382B771EAC345F009760C4 /* MaskImageView.h */ = {isa = PBXFileReference; fileEncoding = 4; lastKnownFileType = sourcecode.c.h; path = MaskImageView.h; sourceTree = "<group>"; };
		DD382B781EAC345F009760C4 /* MaskImageView.m */ = {isa = PBXFileReference; fileEncoding = 4; lastKnownFileType = sourcecode.c.objc; path = MaskImageView.m; sourceTree = "<group>"; };
		DD382B791EAC345F009760C4 /* NSImage+CGImage.h */ = {isa = PBXFileReference; fileEncoding = 4; lastKnownFileType = sourcecode.c.h; path = "NSImage+CGImage.h"; sourceTree = "<group>"; };
		DD382B7A1EAC345F009760C4 /* NSImage+CGImage.m */ = {isa = PBXFileReference; fileEncoding = 4; lastKnownFileType = sourcecode.c.objc; path = "NSImage+CGImage.m"; sourceTree = "<group>"; };
		DD382B7D1EAC3565009760C4 /* TabItemView.swift */ = {isa = PBXFileReference; fileEncoding = 4; lastKnownFileType = sourcecode.swift; path = TabItemView.swift; sourceTree = "<group>"; };
		DD3C4D281E5622950093BBD0 /* PhotosJSONAdapter.swift */ = {isa = PBXFileReference; fileEncoding = 4; lastKnownFileType = sourcecode.swift; path = PhotosJSONAdapter.swift; sourceTree = "<group>"; };
		DD3C4D2A1E564AE80093BBD0 /* NewsItemsJSONAdapter.swift */ = {isa = PBXFileReference; fileEncoding = 4; lastKnownFileType = sourcecode.swift; path = NewsItemsJSONAdapter.swift; sourceTree = "<group>"; };
		DD4648441ECA53A4005C57C6 /* CMSSubscriptionManager.swift */ = {isa = PBXFileReference; fileEncoding = 4; lastKnownFileType = sourcecode.swift; path = CMSSubscriptionManager.swift; sourceTree = "<group>"; };
		DD4648461ECA5947005C57C6 /* WWDCWindow.swift */ = {isa = PBXFileReference; fileEncoding = 4; lastKnownFileType = sourcecode.swift; path = WWDCWindow.swift; sourceTree = "<group>"; };
		DD4648481ECA5EC0005C57C6 /* NSToolbarItemViewer+Overrides.m */ = {isa = PBXFileReference; fileEncoding = 4; lastKnownFileType = sourcecode.c.objc; path = "NSToolbarItemViewer+Overrides.m"; sourceTree = "<group>"; };
		DD4DED601ED6577100624EAF /* Sparkle.framework */ = {isa = PBXFileReference; lastKnownFileType = wrapper.framework; name = Sparkle.framework; path = Carthage/Build/Mac/Sparkle.framework; sourceTree = "<group>"; };
		DD4DED631ED6579900624EAF /* Sparkle.framework.dSYM */ = {isa = PBXFileReference; lastKnownFileType = wrapper.dsym; name = Sparkle.framework.dSYM; path = Carthage/Build/Mac/Sparkle.framework.dSYM; sourceTree = "<group>"; };
		DD4DED661ED6604300624EAF /* Fabric.framework */ = {isa = PBXFileReference; lastKnownFileType = wrapper.framework; path = Fabric.framework; sourceTree = "<group>"; };
		DD4DED671ED6604300624EAF /* Crashlytics.framework */ = {isa = PBXFileReference; lastKnownFileType = wrapper.framework; path = Crashlytics.framework; sourceTree = "<group>"; };
		DD4DED6A1ED6605D00624EAF /* LoggingHelper.swift */ = {isa = PBXFileReference; fileEncoding = 4; lastKnownFileType = sourcecode.swift; path = LoggingHelper.swift; sourceTree = "<group>"; };
		DD54CD0F1E4AB8ED000BF5F2 /* KeywordsJSONAdapter.swift */ = {isa = PBXFileReference; fileEncoding = 4; lastKnownFileType = sourcecode.swift; path = KeywordsJSONAdapter.swift; sourceTree = "<group>"; };
		DD54CD111E4AB95F000BF5F2 /* FocusesJSONAdapter.swift */ = {isa = PBXFileReference; fileEncoding = 4; lastKnownFileType = sourcecode.swift; path = FocusesJSONAdapter.swift; sourceTree = "<group>"; };
		DD54CD131E4AC21F000BF5F2 /* SessionAssetsAdapter.swift */ = {isa = PBXFileReference; fileEncoding = 4; lastKnownFileType = sourcecode.swift; path = SessionAssetsAdapter.swift; sourceTree = "<group>"; };
		DD59106E1ECA0C2F003C32A4 /* WWDC.entitlements */ = {isa = PBXFileReference; lastKnownFileType = text.plist.entitlements; path = WWDC.entitlements; sourceTree = "<group>"; };
		DD59106F1ECA0C3B003C32A4 /* CloudKit.framework */ = {isa = PBXFileReference; lastKnownFileType = wrapper.framework; name = CloudKit.framework; path = System/Library/Frameworks/CloudKit.framework; sourceTree = SDKROOT; };
		DD5DEC1D1E4AA6B800426FA6 /* Result.swift */ = {isa = PBXFileReference; fileEncoding = 4; lastKnownFileType = sourcecode.swift; path = Result.swift; sourceTree = "<group>"; };
		DD5DEC1F1E4AA6F800426FA6 /* Adapter.swift */ = {isa = PBXFileReference; fileEncoding = 4; lastKnownFileType = sourcecode.swift; path = Adapter.swift; sourceTree = "<group>"; };
		DD5DEC211E4AA7F100426FA6 /* EventsJSONAdapter.swift */ = {isa = PBXFileReference; fileEncoding = 4; lastKnownFileType = sourcecode.swift; path = EventsJSONAdapter.swift; sourceTree = "<group>"; };
		DD5DEC241E4AA8C800426FA6 /* news.json */ = {isa = PBXFileReference; fileEncoding = 4; lastKnownFileType = text.json; path = news.json; sourceTree = "<group>"; };
		DD5DEC251E4AA8C800426FA6 /* sessions.json */ = {isa = PBXFileReference; fileEncoding = 4; lastKnownFileType = text.json; path = sessions.json; sourceTree = "<group>"; };
		DD5DEC261E4AA8C800426FA6 /* videos.json */ = {isa = PBXFileReference; fileEncoding = 4; lastKnownFileType = text.json; path = videos.json; sourceTree = "<group>"; };
		DD5DEC271E4AA8C800426FA6 /* videos_live.json */ = {isa = PBXFileReference; fileEncoding = 4; lastKnownFileType = text.json; path = videos_live.json; sourceTree = "<group>"; };
		DD5DEC281E4AA8C800426FA6 /* wwdc.json */ = {isa = PBXFileReference; fileEncoding = 4; lastKnownFileType = text.json; path = wwdc.json; sourceTree = "<group>"; };
		DD5DEC2E1E4AAC9300426FA6 /* DateAdapter.swift */ = {isa = PBXFileReference; fileEncoding = 4; lastKnownFileType = sourcecode.swift; path = DateAdapter.swift; sourceTree = "<group>"; };
		DD5F516E1E47DE0F0017F9EC /* Realm.framework.dSYM */ = {isa = PBXFileReference; lastKnownFileType = wrapper.dsym; name = Realm.framework.dSYM; path = Carthage/Build/Mac/Realm.framework.dSYM; sourceTree = "<group>"; };
		DD5F516F1E47DE0F0017F9EC /* RealmSwift.framework.dSYM */ = {isa = PBXFileReference; lastKnownFileType = wrapper.dsym; name = RealmSwift.framework.dSYM; path = Carthage/Build/Mac/RealmSwift.framework.dSYM; sourceTree = "<group>"; };
		DD5F51701E47DE0F0017F9EC /* RxBlocking.framework.dSYM */ = {isa = PBXFileReference; lastKnownFileType = wrapper.dsym; name = RxBlocking.framework.dSYM; path = Carthage/Build/Mac/RxBlocking.framework.dSYM; sourceTree = "<group>"; };
		DD5F51711E47DE0F0017F9EC /* RxCocoa.framework.dSYM */ = {isa = PBXFileReference; lastKnownFileType = wrapper.dsym; name = RxCocoa.framework.dSYM; path = Carthage/Build/Mac/RxCocoa.framework.dSYM; sourceTree = "<group>"; };
		DD5F51721E47DE0F0017F9EC /* RxRealm.framework.dSYM */ = {isa = PBXFileReference; lastKnownFileType = wrapper.dsym; name = RxRealm.framework.dSYM; path = Carthage/Build/Mac/RxRealm.framework.dSYM; sourceTree = "<group>"; };
		DD5F51731E47DE0F0017F9EC /* RxSwift.framework.dSYM */ = {isa = PBXFileReference; lastKnownFileType = wrapper.dsym; name = RxSwift.framework.dSYM; path = Carthage/Build/Mac/RxSwift.framework.dSYM; sourceTree = "<group>"; };
		DD5F51741E47DE0F0017F9EC /* SwiftyJSON.framework.dSYM */ = {isa = PBXFileReference; lastKnownFileType = wrapper.dsym; name = SwiftyJSON.framework.dSYM; path = Carthage/Build/Mac/SwiftyJSON.framework.dSYM; sourceTree = "<group>"; };
		DD5F517F1E47DE7E0017F9EC /* Realm.framework */ = {isa = PBXFileReference; lastKnownFileType = wrapper.framework; name = Realm.framework; path = Carthage/Build/Mac/Realm.framework; sourceTree = "<group>"; };
		DD5F51801E47DE7E0017F9EC /* RealmSwift.framework */ = {isa = PBXFileReference; lastKnownFileType = wrapper.framework; name = RealmSwift.framework; path = Carthage/Build/Mac/RealmSwift.framework; sourceTree = "<group>"; };
		DD5F51811E47DE7E0017F9EC /* RxCocoa.framework */ = {isa = PBXFileReference; lastKnownFileType = wrapper.framework; name = RxCocoa.framework; path = Carthage/Build/Mac/RxCocoa.framework; sourceTree = "<group>"; };
		DD5F51821E47DE7E0017F9EC /* RxRealm.framework */ = {isa = PBXFileReference; lastKnownFileType = wrapper.framework; name = RxRealm.framework; path = Carthage/Build/Mac/RxRealm.framework; sourceTree = "<group>"; };
		DD5F51831E47DE7E0017F9EC /* RxSwift.framework */ = {isa = PBXFileReference; lastKnownFileType = wrapper.framework; name = RxSwift.framework; path = Carthage/Build/Mac/RxSwift.framework; sourceTree = "<group>"; };
		DD5F51841E47DE7E0017F9EC /* SwiftyJSON.framework */ = {isa = PBXFileReference; lastKnownFileType = wrapper.framework; name = SwiftyJSON.framework; path = Carthage/Build/Mac/SwiftyJSON.framework; sourceTree = "<group>"; };
		DD6477301E55231A00386D93 /* LiveVideosAdapter.swift */ = {isa = PBXFileReference; fileEncoding = 4; lastKnownFileType = sourcecode.swift; path = LiveVideosAdapter.swift; sourceTree = "<group>"; };
		DD6477321E5535DE00386D93 /* SessionsJSONAdapter.swift */ = {isa = PBXFileReference; fileEncoding = 4; lastKnownFileType = sourcecode.swift; path = SessionsJSONAdapter.swift; sourceTree = "<group>"; };
		DD65FD4B1E489FF50054DD35 /* SessionAsset.swift */ = {isa = PBXFileReference; fileEncoding = 4; lastKnownFileType = sourcecode.swift; path = SessionAsset.swift; sourceTree = "<group>"; };
		DD65FD501E48A05C0054DD35 /* Session.swift */ = {isa = PBXFileReference; fileEncoding = 4; lastKnownFileType = sourcecode.swift; path = Session.swift; sourceTree = "<group>"; };
		DD65FD521E48A06A0054DD35 /* NewsItem.swift */ = {isa = PBXFileReference; fileEncoding = 4; lastKnownFileType = sourcecode.swift; path = NewsItem.swift; sourceTree = "<group>"; };
		DD65FD541E48A0A70054DD35 /* Room.swift */ = {isa = PBXFileReference; fileEncoding = 4; lastKnownFileType = sourcecode.swift; path = Room.swift; sourceTree = "<group>"; };
		DD65FD561E48A0BD0054DD35 /* Event.swift */ = {isa = PBXFileReference; fileEncoding = 4; lastKnownFileType = sourcecode.swift; path = Event.swift; sourceTree = "<group>"; };
		DD65FD581E48A0C90054DD35 /* Photo.swift */ = {isa = PBXFileReference; fileEncoding = 4; lastKnownFileType = sourcecode.swift; path = Photo.swift; sourceTree = "<group>"; };
		DD65FD5A1E48A1080054DD35 /* Focus.swift */ = {isa = PBXFileReference; fileEncoding = 4; lastKnownFileType = sourcecode.swift; path = Focus.swift; sourceTree = "<group>"; };
		DD65FD5C1E48A11F0054DD35 /* Track.swift */ = {isa = PBXFileReference; fileEncoding = 4; lastKnownFileType = sourcecode.swift; path = Track.swift; sourceTree = "<group>"; };
		DD65FD5E1E48A3900054DD35 /* SessionInstance.swift */ = {isa = PBXFileReference; fileEncoding = 4; lastKnownFileType = sourcecode.swift; path = SessionInstance.swift; sourceTree = "<group>"; };
		DD65FD601E48A86A0054DD35 /* PhotoRepresentation.swift */ = {isa = PBXFileReference; fileEncoding = 4; lastKnownFileType = sourcecode.swift; path = PhotoRepresentation.swift; sourceTree = "<group>"; };
		DD65FD621E48ACA90054DD35 /* Keyword.swift */ = {isa = PBXFileReference; fileEncoding = 4; lastKnownFileType = sourcecode.swift; path = Keyword.swift; sourceTree = "<group>"; };
		DD65FD661E48BAAD0054DD35 /* Transcript.swift */ = {isa = PBXFileReference; fileEncoding = 4; lastKnownFileType = sourcecode.swift; path = Transcript.swift; sourceTree = "<group>"; };
		DD65FD681E48BBEF0054DD35 /* TranscriptAnnotation.swift */ = {isa = PBXFileReference; fileEncoding = 4; lastKnownFileType = sourcecode.swift; path = TranscriptAnnotation.swift; sourceTree = "<group>"; };
		DD65FD6A1E48BD9F0054DD35 /* Favorite.swift */ = {isa = PBXFileReference; fileEncoding = 4; lastKnownFileType = sourcecode.swift; path = Favorite.swift; sourceTree = "<group>"; };
		DD65FD6C1E48BE270054DD35 /* Bookmark.swift */ = {isa = PBXFileReference; fileEncoding = 4; lastKnownFileType = sourcecode.swift; path = Bookmark.swift; sourceTree = "<group>"; };
		DD6E06F31EDBC11F000EAEA4 /* WWDCTextButton.swift */ = {isa = PBXFileReference; fileEncoding = 4; lastKnownFileType = sourcecode.swift; path = WWDCTextButton.swift; sourceTree = "<group>"; };
		DD6E06F51EDBC379000EAEA4 /* WWDCBottomBorderView.swift */ = {isa = PBXFileReference; fileEncoding = 4; lastKnownFileType = sourcecode.swift; path = WWDCBottomBorderView.swift; sourceTree = "<group>"; };
		DD6E06F71EDBC62D000EAEA4 /* TranscriptTableViewController.swift */ = {isa = PBXFileReference; fileEncoding = 4; lastKnownFileType = sourcecode.swift; path = TranscriptTableViewController.swift; sourceTree = "<group>"; };
		DD6E06FB1EDBCA7E000EAEA4 /* TranscriptTableCellView.swift */ = {isa = PBXFileReference; fileEncoding = 4; lastKnownFileType = sourcecode.swift; path = TranscriptTableCellView.swift; sourceTree = "<group>"; };
		DD7F385C1EABD449002D8C00 /* SyncEngine.swift */ = {isa = PBXFileReference; fileEncoding = 4; lastKnownFileType = sourcecode.swift; path = SyncEngine.swift; sourceTree = "<group>"; };
		DD7F385E1EABD631002D8C00 /* WWDCTabViewController.swift */ = {isa = PBXFileReference; fileEncoding = 4; lastKnownFileType = sourcecode.swift; path = WWDCTabViewController.swift; sourceTree = "<group>"; };
		DD7F38611EABD6CF002D8C00 /* SessionsTableViewController.swift */ = {isa = PBXFileReference; fileEncoding = 4; lastKnownFileType = sourcecode.swift; path = SessionsTableViewController.swift; sourceTree = "<group>"; };
		DD7F38631EABD6DF002D8C00 /* SessionDetailsViewController.swift */ = {isa = PBXFileReference; fileEncoding = 4; lastKnownFileType = sourcecode.swift; path = SessionDetailsViewController.swift; sourceTree = "<group>"; };
		DD7F38671EABE4E4002D8C00 /* SessionViewModel.swift */ = {isa = PBXFileReference; fileEncoding = 4; lastKnownFileType = sourcecode.swift; path = SessionViewModel.swift; sourceTree = "<group>"; };
		DD7F38691EABE996002D8C00 /* SessionTableCellView.swift */ = {isa = PBXFileReference; fileEncoding = 4; lastKnownFileType = sourcecode.swift; path = SessionTableCellView.swift; sourceTree = "<group>"; };
		DD7F386B1EABF560002D8C00 /* IGListKit.framework */ = {isa = PBXFileReference; lastKnownFileType = wrapper.framework; name = IGListKit.framework; path = Carthage/Build/Mac/IGListKit.framework; sourceTree = "<group>"; };
		DD7F386D1EABF576002D8C00 /* IGListKit.framework.dSYM */ = {isa = PBXFileReference; lastKnownFileType = wrapper.dsym; name = IGListKit.framework.dSYM; path = Carthage/Build/Mac/IGListKit.framework.dSYM; sourceTree = "<group>"; };
		DD7F386E1EABF631002D8C00 /* NSTableView+IGListKit.swift */ = {isa = PBXFileReference; fileEncoding = 4; lastKnownFileType = sourcecode.swift; path = "NSTableView+IGListKit.swift"; sourceTree = "<group>"; };
		DD7F38701EABF6C4002D8C00 /* Colors.swift */ = {isa = PBXFileReference; fileEncoding = 4; lastKnownFileType = sourcecode.swift; path = Colors.swift; sourceTree = "<group>"; };
		DD7F38751EABFB20002D8C00 /* NSColor+Hex.swift */ = {isa = PBXFileReference; fileEncoding = 4; lastKnownFileType = sourcecode.swift; path = "NSColor+Hex.swift"; sourceTree = "<group>"; };
		DD7F38771EAC0C98002D8C00 /* ShelfViewController.swift */ = {isa = PBXFileReference; fileEncoding = 4; lastKnownFileType = sourcecode.swift; path = ShelfViewController.swift; sourceTree = "<group>"; };
		DD7F38791EAC0CE3002D8C00 /* SessionSummaryViewController.swift */ = {isa = PBXFileReference; fileEncoding = 4; lastKnownFileType = sourcecode.swift; path = SessionSummaryViewController.swift; sourceTree = "<group>"; };
		DD7F387C1EAC113A002D8C00 /* WWDCTextField.swift */ = {isa = PBXFileReference; fileEncoding = 4; lastKnownFileType = sourcecode.swift; path = WWDCTextField.swift; sourceTree = "<group>"; };
		DD7F387F1EAC15B4002D8C00 /* RxNil.swift */ = {isa = PBXFileReference; fileEncoding = 4; lastKnownFileType = sourcecode.swift; path = RxNil.swift; sourceTree = "<group>"; };
		DD7F38871EAC2275002D8C00 /* PathUtil.swift */ = {isa = PBXFileReference; fileEncoding = 4; lastKnownFileType = sourcecode.swift; path = PathUtil.swift; sourceTree = "<group>"; };
		DD876D331EC2A7410058EE3B /* ImageDownloadCenter.swift */ = {isa = PBXFileReference; fileEncoding = 4; lastKnownFileType = sourcecode.swift; path = ImageDownloadCenter.swift; sourceTree = "<group>"; };
		DD90CDC71ED77A3900CADE86 /* SearchFiltersViewController.swift */ = {isa = PBXFileReference; fileEncoding = 4; lastKnownFileType = sourcecode.swift; path = SearchFiltersViewController.swift; sourceTree = "<group>"; };
		DD90CDCA1ED77A4800CADE86 /* FilterType.swift */ = {isa = PBXFileReference; fileEncoding = 4; lastKnownFileType = sourcecode.swift; path = FilterType.swift; sourceTree = "<group>"; };
		DD90CDCC1ED7A5ED00CADE86 /* SearchCoordinator.swift */ = {isa = PBXFileReference; fileEncoding = 4; lastKnownFileType = sourcecode.swift; path = SearchCoordinator.swift; sourceTree = "<group>"; };
		DD9301B61EE3202F00BE724B /* ChromeCastCore.framework */ = {isa = PBXFileReference; lastKnownFileType = wrapper.framework; name = ChromeCastCore.framework; path = Carthage/Build/Mac/ChromeCastCore.framework; sourceTree = "<group>"; };
		DD9301B71EE3202F00BE724B /* ProtocolBuffers.framework */ = {isa = PBXFileReference; lastKnownFileType = wrapper.framework; name = ProtocolBuffers.framework; path = Carthage/Build/Mac/ProtocolBuffers.framework; sourceTree = "<group>"; };
		DD9301BA1EE3205800BE724B /* ChromeCastCore.framework.dSYM */ = {isa = PBXFileReference; lastKnownFileType = wrapper.dsym; name = ChromeCastCore.framework.dSYM; path = Carthage/Build/Mac/ChromeCastCore.framework.dSYM; sourceTree = "<group>"; };
		DD9301BB1EE3205800BE724B /* ProtocolBuffers.framework.dSYM */ = {isa = PBXFileReference; lastKnownFileType = wrapper.dsym; name = ProtocolBuffers.framework.dSYM; path = Carthage/Build/Mac/ProtocolBuffers.framework.dSYM; sourceTree = "<group>"; };
		DD9301BF1EE3212D00BE724B /* ChromeCastPlaybackProvider.swift */ = {isa = PBXFileReference; fileEncoding = 4; lastKnownFileType = sourcecode.swift; path = ChromeCastPlaybackProvider.swift; sourceTree = "<group>"; };
		DD9564201ED2792300051D07 /* app.icns */ = {isa = PBXFileReference; lastKnownFileType = image.icns; name = app.icns; path = Design/app.icns; sourceTree = SOURCE_ROOT; };
		DD9564221ED27FBE00051D07 /* NSImage+Thumbnail.swift */ = {isa = PBXFileReference; fileEncoding = 4; lastKnownFileType = sourcecode.swift; path = "NSImage+Thumbnail.swift"; sourceTree = "<group>"; };
		DDA5E4931EDCD6E7003B1780 /* WhiteSpinner.car */ = {isa = PBXFileReference; lastKnownFileType = file; name = WhiteSpinner.car; path = Design/WhiteSpinner.car; sourceTree = SOURCE_ROOT; };
		DDAE001A1EC52D2B0036C7E9 /* SessionProgress.swift */ = {isa = PBXFileReference; fileEncoding = 4; lastKnownFileType = sourcecode.swift; path = SessionProgress.swift; sourceTree = "<group>"; };
		DDAE001C1EC534BF0036C7E9 /* TrackColorView.swift */ = {isa = PBXFileReference; fileEncoding = 4; lastKnownFileType = sourcecode.swift; path = TrackColorView.swift; sourceTree = "<group>"; };
		DDAE7C4C1E5BA4D100CEA205 /* TranscriptsJSONAdapter.swift */ = {isa = PBXFileReference; fileEncoding = 4; lastKnownFileType = sourcecode.swift; path = TranscriptsJSONAdapter.swift; sourceTree = "<group>"; };
		DDAE7C4E1E5BA4E300CEA205 /* transcript.json */ = {isa = PBXFileReference; fileEncoding = 4; lastKnownFileType = text.json; path = transcript.json; sourceTree = "<group>"; };
		DDAE7C541E5BC6CD00CEA205 /* Siesta.framework */ = {isa = PBXFileReference; lastKnownFileType = wrapper.framework; name = Siesta.framework; path = Carthage/Build/Mac/Siesta.framework; sourceTree = "<group>"; };
		DDAE7C561E5BC6E300CEA205 /* Siesta.framework.dSYM */ = {isa = PBXFileReference; lastKnownFileType = wrapper.dsym; name = Siesta.framework.dSYM; path = Carthage/Build/Mac/Siesta.framework.dSYM; sourceTree = "<group>"; };
		DDAE7C571E5C629800CEA205 /* AppleAPIClient.swift */ = {isa = PBXFileReference; fileEncoding = 4; lastKnownFileType = sourcecode.swift; path = AppleAPIClient.swift; sourceTree = "<group>"; };
		DDAE7C591E5C652600CEA205 /* Environment.swift */ = {isa = PBXFileReference; fileEncoding = 4; lastKnownFileType = sourcecode.swift; path = Environment.swift; sourceTree = "<group>"; };
		DDAE7C5B1E5C707A00CEA205 /* NetworkingTests.swift */ = {isa = PBXFileReference; fileEncoding = 4; lastKnownFileType = sourcecode.swift; path = NetworkingTests.swift; sourceTree = "<group>"; };
		DDAE7C5D1E5C723A00CEA205 /* Resource+Error.swift */ = {isa = PBXFileReference; fileEncoding = 4; lastKnownFileType = sourcecode.swift; path = "Resource+Error.swift"; sourceTree = "<group>"; };
		DDAE7C5F1E5C7E3400CEA205 /* ScheduleResponseAdapter.swift */ = {isa = PBXFileReference; fileEncoding = 4; lastKnownFileType = sourcecode.swift; path = ScheduleResponseAdapter.swift; sourceTree = "<group>"; };
		DDAE7C621E5C7E7800CEA205 /* ScheduleResponse.swift */ = {isa = PBXFileReference; fileEncoding = 4; lastKnownFileType = sourcecode.swift; path = ScheduleResponse.swift; sourceTree = "<group>"; };
		DDAE7C641E5CA81C00CEA205 /* SessionsResponse.swift */ = {isa = PBXFileReference; fileEncoding = 4; lastKnownFileType = sourcecode.swift; path = SessionsResponse.swift; sourceTree = "<group>"; };
		DDAE7C6A1E5CA97A00CEA205 /* SessionsResponseAdapter.swift */ = {isa = PBXFileReference; fileEncoding = 4; lastKnownFileType = sourcecode.swift; path = SessionsResponseAdapter.swift; sourceTree = "<group>"; };
		DDB28F6E1EACFCDB0077703F /* VibrantButton.swift */ = {isa = PBXFileReference; fileEncoding = 4; lastKnownFileType = sourcecode.swift; path = VibrantButton.swift; sourceTree = "<group>"; };
		DDB28F841EAD20A10077703F /* UIDebugger.h */ = {isa = PBXFileReference; fileEncoding = 4; lastKnownFileType = sourcecode.c.h; path = UIDebugger.h; sourceTree = "<group>"; };
		DDB28F851EAD20A10077703F /* UIDebugger.m */ = {isa = PBXFileReference; fileEncoding = 4; lastKnownFileType = sourcecode.c.objc; path = UIDebugger.m; sourceTree = "<group>"; };
		DDB28F8D1EAD257B0077703F /* PlaybackViewModel.swift */ = {isa = PBXFileReference; fileEncoding = 4; lastKnownFileType = sourcecode.swift; path = PlaybackViewModel.swift; sourceTree = "<group>"; };
		DDB28F901EAD2A050077703F /* WWDCAlert.swift */ = {isa = PBXFileReference; fileEncoding = 4; lastKnownFileType = sourcecode.swift; path = WWDCAlert.swift; sourceTree = "<group>"; };
		DDB28F921EAD48D70077703F /* UserActivityRepresentable.swift */ = {isa = PBXFileReference; fileEncoding = 4; lastKnownFileType = sourcecode.swift; path = UserActivityRepresentable.swift; sourceTree = "<group>"; };
		DDB28F961EAD4DDA0077703F /* PIPContainer.framework */ = {isa = PBXFileReference; lastKnownFileType = wrapper.framework; name = PIPContainer.framework; path = Carthage/Build/Mac/PIPContainer.framework; sourceTree = "<group>"; };
		DDB3527F1EC7C4CA00254815 /* Arguments.swift */ = {isa = PBXFileReference; fileEncoding = 4; lastKnownFileType = sourcecode.swift; path = Arguments.swift; sourceTree = "<group>"; };
		DDB352811EC7C55300254815 /* DateProvider.swift */ = {isa = PBXFileReference; fileEncoding = 4; lastKnownFileType = sourcecode.swift; path = DateProvider.swift; sourceTree = "<group>"; };
		DDB352831EC7C74C00254815 /* LiveObserver.swift */ = {isa = PBXFileReference; fileEncoding = 4; lastKnownFileType = sourcecode.swift; path = LiveObserver.swift; sourceTree = "<group>"; };
		DDB352991EC8AB2800254815 /* WWDCImageView.swift */ = {isa = PBXFileReference; fileEncoding = 4; lastKnownFileType = sourcecode.swift; path = WWDCImageView.swift; sourceTree = "<group>"; };
		DDB3529B1EC8AB5D00254815 /* WWDCLayer.swift */ = {isa = PBXFileReference; fileEncoding = 4; lastKnownFileType = sourcecode.swift; path = WWDCLayer.swift; sourceTree = "<group>"; };
		DDB3529D1EC8D8CD00254815 /* main.m */ = {isa = PBXFileReference; fileEncoding = 4; lastKnownFileType = sourcecode.c.objc; path = main.m; sourceTree = "<group>"; };
		DDB3529F1EC9088000254815 /* WWDCTableView.swift */ = {isa = PBXFileReference; fileEncoding = 4; lastKnownFileType = sourcecode.swift; path = WWDCTableView.swift; sourceTree = "<group>"; };
		DDB352A31EC90ACA00254815 /* TBProphylaxis.h */ = {isa = PBXFileReference; fileEncoding = 4; lastKnownFileType = sourcecode.c.h; path = TBProphylaxis.h; sourceTree = "<group>"; };
		DDB352A41EC90ACA00254815 /* TBProphylaxis.m */ = {isa = PBXFileReference; fileEncoding = 4; lastKnownFileType = sourcecode.c.objc; path = TBProphylaxis.m; sourceTree = "<group>"; };
		DDC677EC1EDA6A3000A4E19C /* TranscriptIndexer.swift */ = {isa = PBXFileReference; fileEncoding = 4; lastKnownFileType = sourcecode.swift; path = TranscriptIndexer.swift; sourceTree = "<group>"; };
		DDC677F21EDA76A100A4E19C /* TranscriptIndexingService.xpc */ = {isa = PBXFileReference; explicitFileType = "wrapper.xpc-service"; includeInIndex = 0; path = TranscriptIndexingService.xpc; sourceTree = BUILT_PRODUCTS_DIR; };
		DDC677F81EDA76A100A4E19C /* main.m */ = {isa = PBXFileReference; lastKnownFileType = sourcecode.c.objc; path = main.m; sourceTree = "<group>"; };
		DDC677FA1EDA76A100A4E19C /* Info.plist */ = {isa = PBXFileReference; lastKnownFileType = text.plist.xml; path = Info.plist; sourceTree = "<group>"; };
		DDC678041EDA76CD00A4E19C /* TranscriptIndexingService-Bridging-Header.h */ = {isa = PBXFileReference; lastKnownFileType = sourcecode.c.h; path = "TranscriptIndexingService-Bridging-Header.h"; sourceTree = "<group>"; };
		DDC678051EDA76CE00A4E19C /* TranscriptIndexingServiceProtocol.swift */ = {isa = PBXFileReference; fileEncoding = 4; lastKnownFileType = sourcecode.swift; path = TranscriptIndexingServiceProtocol.swift; sourceTree = "<group>"; };
		DDC6780A1EDA76FD00A4E19C /* TranscriptIndexingService.swift */ = {isa = PBXFileReference; fileEncoding = 4; lastKnownFileType = sourcecode.swift; path = TranscriptIndexingService.swift; sourceTree = "<group>"; };
		DDC6780E1EDB253D00A4E19C /* AboutWindowController.swift */ = {isa = PBXFileReference; fileEncoding = 4; lastKnownFileType = sourcecode.swift; path = AboutWindowController.swift; sourceTree = "<group>"; };
		DDC678111EDB26D000A4E19C /* Base */ = {isa = PBXFileReference; lastKnownFileType = file.xib; name = Base; path = Base.lproj/AboutWindowController.xib; sourceTree = "<group>"; };
		DDC678161EDB27EF00A4E19C /* ContributorsFetcher.swift */ = {isa = PBXFileReference; fileEncoding = 4; lastKnownFileType = sourcecode.swift; path = ContributorsFetcher.swift; sourceTree = "<group>"; };
		DDC678181EDB2CD300A4E19C /* ActionLabel.swift */ = {isa = PBXFileReference; fileEncoding = 4; lastKnownFileType = sourcecode.swift; path = ActionLabel.swift; sourceTree = "<group>"; };
		DDC6781A1EDB629C00A4E19C /* GeneralPreferencesViewController.swift */ = {isa = PBXFileReference; fileEncoding = 4; lastKnownFileType = sourcecode.swift; path = GeneralPreferencesViewController.swift; sourceTree = "<group>"; };
		DDC6781C1EDB638400A4E19C /* Preferences.storyboard */ = {isa = PBXFileReference; fileEncoding = 4; lastKnownFileType = file.storyboard; path = Preferences.storyboard; sourceTree = "<group>"; };
		DDC6781E1EDB8EDA00A4E19C /* PUIAnnotationWindowController.swift */ = {isa = PBXFileReference; fileEncoding = 4; lastKnownFileType = sourcecode.swift; path = PUIAnnotationWindowController.swift; sourceTree = "<group>"; };
		DDC678211EDB956700A4E19C /* BookmarkViewController.swift */ = {isa = PBXFileReference; fileEncoding = 4; lastKnownFileType = sourcecode.swift; path = BookmarkViewController.swift; sourceTree = "<group>"; };
		DDC678231EDBA25A00A4E19C /* PUIAnnotationWindow.swift */ = {isa = PBXFileReference; fileEncoding = 4; lastKnownFileType = sourcecode.swift; path = PUIAnnotationWindow.swift; sourceTree = "<group>"; };
		DDCE7ECC1EA7A0F800C7A3CA /* MainWindowController.swift */ = {isa = PBXFileReference; fileEncoding = 4; lastKnownFileType = sourcecode.swift; path = MainWindowController.swift; sourceTree = "<group>"; };
		DDCE7ECF1EA7A1D300C7A3CA /* WWDC-Bridging-Header.h */ = {isa = PBXFileReference; lastKnownFileType = sourcecode.c.h; path = "WWDC-Bridging-Header.h"; sourceTree = "<group>"; };
		DDCE7ED01EA7A1D300C7A3CA /* WWDCAppearance.h */ = {isa = PBXFileReference; fileEncoding = 4; lastKnownFileType = sourcecode.c.h; path = WWDCAppearance.h; sourceTree = "<group>"; };
		DDCE7ED11EA7A1D300C7A3CA /* WWDCAppearance.m */ = {isa = PBXFileReference; fileEncoding = 4; lastKnownFileType = sourcecode.c.objc; path = WWDCAppearance.m; sourceTree = "<group>"; };
		DDCE7ED81EA7A86600C7A3CA /* AppCoordinator.swift */ = {isa = PBXFileReference; fileEncoding = 4; lastKnownFileType = sourcecode.swift; path = AppCoordinator.swift; sourceTree = "<group>"; };
		DDD3797C1E4AB655005FE876 /* TracksJSONAdapter.swift */ = {isa = PBXFileReference; fileEncoding = 4; lastKnownFileType = sourcecode.swift; path = TracksJSONAdapter.swift; sourceTree = "<group>"; };
		DDD930701ED4EF1F00D61BE3 /* Fonts.swift */ = {isa = PBXFileReference; fileEncoding = 4; lastKnownFileType = sourcecode.swift; path = Fonts.swift; sourceTree = "<group>"; };
		DDD930721ED52B2900D61BE3 /* Download.swift */ = {isa = PBXFileReference; fileEncoding = 4; lastKnownFileType = sourcecode.swift; path = Download.swift; sourceTree = "<group>"; };
		DDD930741ED52BD800D61BE3 /* DTFolderMonitor.h */ = {isa = PBXFileReference; fileEncoding = 4; lastKnownFileType = sourcecode.c.h; path = DTFolderMonitor.h; sourceTree = "<group>"; };
		DDD930751ED52BD800D61BE3 /* DTFolderMonitor.m */ = {isa = PBXFileReference; fileEncoding = 4; lastKnownFileType = sourcecode.c.objc; path = DTFolderMonitor.m; sourceTree = "<group>"; };
		DDDAA3CC1EC746BC00DF9D02 /* ScheduleSection.swift */ = {isa = PBXFileReference; fileEncoding = 4; lastKnownFileType = sourcecode.swift; path = ScheduleSection.swift; sourceTree = "<group>"; };
		DDDAA3EE1EC7653200DF9D02 /* ThrowBack.framework */ = {isa = PBXFileReference; explicitFileType = wrapper.framework; includeInIndex = 0; path = ThrowBack.framework; sourceTree = BUILT_PRODUCTS_DIR; };
		DDDAA3F01EC7653300DF9D02 /* ThrowBack.h */ = {isa = PBXFileReference; lastKnownFileType = sourcecode.c.h; path = ThrowBack.h; sourceTree = "<group>"; };
		DDDAA3F11EC7653300DF9D02 /* Info.plist */ = {isa = PBXFileReference; lastKnownFileType = text.plist.xml; path = Info.plist; sourceTree = "<group>"; };
		DDDAA4011EC768C500DF9D02 /* TBUserDataMigrator.swift */ = {isa = PBXFileReference; fileEncoding = 4; lastKnownFileType = sourcecode.swift; path = TBUserDataMigrator.swift; sourceTree = "<group>"; };
		DDDAA4061EC76D9300DF9D02 /* TBPreferences.swift */ = {isa = PBXFileReference; fileEncoding = 4; lastKnownFileType = sourcecode.swift; path = TBPreferences.swift; sourceTree = "<group>"; };
		DDDAA4091EC775B500DF9D02 /* TBSession.swift */ = {isa = PBXFileReference; fileEncoding = 4; lastKnownFileType = sourcecode.swift; path = TBSession.swift; sourceTree = "<group>"; };
		DDDAA40B1EC798B600DF9D02 /* Preferences.swift */ = {isa = PBXFileReference; fileEncoding = 4; lastKnownFileType = sourcecode.swift; path = Preferences.swift; sourceTree = "<group>"; };
		DDEA85F91EB52AB5002AE0EB /* VideoPlayerViewController.swift */ = {isa = PBXFileReference; fileEncoding = 4; lastKnownFileType = sourcecode.swift; path = VideoPlayerViewController.swift; sourceTree = "<group>"; };
		DDEA85FA1EB52AB5002AE0EB /* VideoPlayerWindowController.swift */ = {isa = PBXFileReference; fileEncoding = 4; lastKnownFileType = sourcecode.swift; path = VideoPlayerWindowController.swift; sourceTree = "<group>"; };
		DDED75561ED3C1BF000BA817 /* PUIScrimContainerView.swift */ = {isa = PBXFileReference; fileEncoding = 4; lastKnownFileType = sourcecode.swift; path = PUIScrimContainerView.swift; sourceTree = "<group>"; };
		DDEDFCEE1ED92785002477C8 /* MultipleChoiceFilter.swift */ = {isa = PBXFileReference; fileEncoding = 4; lastKnownFileType = sourcecode.swift; path = MultipleChoiceFilter.swift; sourceTree = "<group>"; };
		DDEDFCF01ED927A4002477C8 /* ToggleFilter.swift */ = {isa = PBXFileReference; fileEncoding = 4; lastKnownFileType = sourcecode.swift; path = ToggleFilter.swift; sourceTree = "<group>"; };
		DDEDFCF21ED92F2A002477C8 /* TextualFilter.swift */ = {isa = PBXFileReference; fileEncoding = 4; lastKnownFileType = sourcecode.swift; path = TextualFilter.swift; sourceTree = "<group>"; };
		DDEDFCF41ED9FF8A002477C8 /* WWDCSegmentedControl.swift */ = {isa = PBXFileReference; fileEncoding = 4; lastKnownFileType = sourcecode.swift; path = WWDCSegmentedControl.swift; sourceTree = "<group>"; };
		DDEDFCF71EDA33C3002477C8 /* CloudKitHelper.swift */ = {isa = PBXFileReference; fileEncoding = 4; lastKnownFileType = sourcecode.swift; path = CloudKitHelper.swift; sourceTree = "<group>"; };
		DDF32EAA1EBE2E240028E39D /* WWDCTableRowView.swift */ = {isa = PBXFileReference; fileEncoding = 4; lastKnownFileType = sourcecode.swift; path = WWDCTableRowView.swift; sourceTree = "<group>"; };
		DDF32EAC1EBE2F9F0028E39D /* SessionRow.swift */ = {isa = PBXFileReference; fileEncoding = 4; lastKnownFileType = sourcecode.swift; path = SessionRow.swift; sourceTree = "<group>"; };
		DDF32EAE1EBE34CB0028E39D /* TitleTableCellView.swift */ = {isa = PBXFileReference; fileEncoding = 4; lastKnownFileType = sourcecode.swift; path = TitleTableCellView.swift; sourceTree = "<group>"; };
		DDF32EB21EBE5C4D0028E39D /* SessionActionsViewController.swift */ = {isa = PBXFileReference; fileEncoding = 4; lastKnownFileType = sourcecode.swift; path = SessionActionsViewController.swift; sourceTree = "<group>"; };
		DDF32EB61EBE65930028E39D /* AppCoordinator+UserActivity.swift */ = {isa = PBXFileReference; fileEncoding = 4; lastKnownFileType = sourcecode.swift; path = "AppCoordinator+UserActivity.swift"; sourceTree = "<group>"; };
		DDF32EB81EBE65B50028E39D /* AppCoordinator+Shelf.swift */ = {isa = PBXFileReference; fileEncoding = 4; lastKnownFileType = sourcecode.swift; path = "AppCoordinator+Shelf.swift"; sourceTree = "<group>"; };
		DDF32EBA1EBE65DD0028E39D /* AppCoordinator+SessionActions.swift */ = {isa = PBXFileReference; fileEncoding = 4; lastKnownFileType = sourcecode.swift; path = "AppCoordinator+SessionActions.swift"; sourceTree = "<group>"; };
		DDF32EBE1EBE68EE0028E39D /* NSTableView+Rx.swift */ = {isa = PBXFileReference; fileEncoding = 4; lastKnownFileType = sourcecode.swift; path = "NSTableView+Rx.swift"; sourceTree = "<group>"; };
		DDF721961ECA12780054C503 /* PlayerUI.framework */ = {isa = PBXFileReference; explicitFileType = wrapper.framework; includeInIndex = 0; path = PlayerUI.framework; sourceTree = BUILT_PRODUCTS_DIR; };
		DDF721981ECA12780054C503 /* PlayerUI.h */ = {isa = PBXFileReference; lastKnownFileType = sourcecode.c.h; path = PlayerUI.h; sourceTree = "<group>"; };
		DDF721991ECA12780054C503 /* Info.plist */ = {isa = PBXFileReference; lastKnownFileType = text.plist.xml; path = Info.plist; sourceTree = "<group>"; };
		DDF721A51ECA12A40054C503 /* PUIExternalPlaybackStatusViewController.swift */ = {isa = PBXFileReference; fileEncoding = 4; lastKnownFileType = sourcecode.swift; path = PUIExternalPlaybackStatusViewController.swift; sourceTree = "<group>"; };
		DDF721A61ECA12A40054C503 /* PUIPictureContainerViewController.swift */ = {isa = PBXFileReference; fileEncoding = 4; lastKnownFileType = sourcecode.swift; path = PUIPictureContainerViewController.swift; sourceTree = "<group>"; };
		DDF721A81ECA12A40054C503 /* Colors.swift */ = {isa = PBXFileReference; fileEncoding = 4; lastKnownFileType = sourcecode.swift; path = Colors.swift; sourceTree = "<group>"; };
		DDF721A91ECA12A40054C503 /* Images.swift */ = {isa = PBXFileReference; fileEncoding = 4; lastKnownFileType = sourcecode.swift; path = Images.swift; sourceTree = "<group>"; };
		DDF721AA1ECA12A40054C503 /* Speeds.swift */ = {isa = PBXFileReference; fileEncoding = 4; lastKnownFileType = sourcecode.swift; path = Speeds.swift; sourceTree = "<group>"; };
		DDF721AC1ECA12A40054C503 /* PUIExternalPlaybackProviderRegistration.swift */ = {isa = PBXFileReference; fileEncoding = 4; lastKnownFileType = sourcecode.swift; path = PUIExternalPlaybackProviderRegistration.swift; sourceTree = "<group>"; };
		DDF721AE1ECA12A40054C503 /* PIP.h */ = {isa = PBXFileReference; fileEncoding = 4; lastKnownFileType = sourcecode.c.h; path = PIP.h; sourceTree = "<group>"; };
		DDF721B01ECA12A40054C503 /* PUIExternalPlaybackConsumer.swift */ = {isa = PBXFileReference; fileEncoding = 4; lastKnownFileType = sourcecode.swift; path = PUIExternalPlaybackConsumer.swift; sourceTree = "<group>"; };
		DDF721B11ECA12A40054C503 /* PUIExternalPlaybackProvider.swift */ = {isa = PBXFileReference; fileEncoding = 4; lastKnownFileType = sourcecode.swift; path = PUIExternalPlaybackProvider.swift; sourceTree = "<group>"; };
		DDF721B21ECA12A40054C503 /* PUIPlayerViewDelegates.swift */ = {isa = PBXFileReference; fileEncoding = 4; lastKnownFileType = sourcecode.swift; path = PUIPlayerViewDelegates.swift; sourceTree = "<group>"; };
		DDF721B31ECA12A40054C503 /* PUITimelineAnnotation.swift */ = {isa = PBXFileReference; fileEncoding = 4; lastKnownFileType = sourcecode.swift; path = PUITimelineAnnotation.swift; sourceTree = "<group>"; };
		DDF721B41ECA12A40054C503 /* PUITimelineDelegate.swift */ = {isa = PBXFileReference; fileEncoding = 4; lastKnownFileType = sourcecode.swift; path = PUITimelineDelegate.swift; sourceTree = "<group>"; };
		DDF721B61ECA12A40054C503 /* Media.xcassets */ = {isa = PBXFileReference; lastKnownFileType = folder.assetcatalog; path = Media.xcassets; sourceTree = "<group>"; };
		DDF721B71ECA12A40054C503 /* WhiteSpinner.car */ = {isa = PBXFileReference; lastKnownFileType = file; path = WhiteSpinner.car; sourceTree = "<group>"; };
		DDF721B91ECA12A40054C503 /* AVPlayer+Validation.swift */ = {isa = PBXFileReference; fileEncoding = 4; lastKnownFileType = sourcecode.swift; path = "AVPlayer+Validation.swift"; sourceTree = "<group>"; };
		DDF721BA1ECA12A40054C503 /* DebugLog.swift */ = {isa = PBXFileReference; fileEncoding = 4; lastKnownFileType = sourcecode.swift; path = DebugLog.swift; sourceTree = "<group>"; };
		DDF721BB1ECA12A40054C503 /* NSEvent+ForceTouch.swift */ = {isa = PBXFileReference; fileEncoding = 4; lastKnownFileType = sourcecode.swift; path = "NSEvent+ForceTouch.swift"; sourceTree = "<group>"; };
		DDF721BC1ECA12A40054C503 /* NSWindow+Snapshot.swift */ = {isa = PBXFileReference; fileEncoding = 4; lastKnownFileType = sourcecode.swift; path = "NSWindow+Snapshot.swift"; sourceTree = "<group>"; };
		DDF721BD1ECA12A40054C503 /* String+CMTime.swift */ = {isa = PBXFileReference; fileEncoding = 4; lastKnownFileType = sourcecode.swift; path = "String+CMTime.swift"; sourceTree = "<group>"; };
		DDF721BF1ECA12A40054C503 /* PUIAnnotationLayer.swift */ = {isa = PBXFileReference; fileEncoding = 4; lastKnownFileType = sourcecode.swift; path = PUIAnnotationLayer.swift; sourceTree = "<group>"; };
		DDF721C01ECA12A40054C503 /* PUIBoringLayer.swift */ = {isa = PBXFileReference; fileEncoding = 4; lastKnownFileType = sourcecode.swift; path = PUIBoringLayer.swift; sourceTree = "<group>"; };
		DDF721C11ECA12A40054C503 /* PUIBufferLayer.swift */ = {isa = PBXFileReference; fileEncoding = 4; lastKnownFileType = sourcecode.swift; path = PUIBufferLayer.swift; sourceTree = "<group>"; };
		DDF721C21ECA12A40054C503 /* PUIButton.swift */ = {isa = PBXFileReference; fileEncoding = 4; lastKnownFileType = sourcecode.swift; path = PUIButton.swift; sourceTree = "<group>"; };
		DDF721C31ECA12A40054C503 /* PUIPlayerView.swift */ = {isa = PBXFileReference; fileEncoding = 4; lastKnownFileType = sourcecode.swift; path = PUIPlayerView.swift; sourceTree = "<group>"; };
		DDF721C41ECA12A40054C503 /* PUIPlayerWindow.swift */ = {isa = PBXFileReference; fileEncoding = 4; lastKnownFileType = sourcecode.swift; path = PUIPlayerWindow.swift; sourceTree = "<group>"; };
		DDF721C51ECA12A40054C503 /* PUISlider.swift */ = {isa = PBXFileReference; fileEncoding = 4; lastKnownFileType = sourcecode.swift; path = PUISlider.swift; sourceTree = "<group>"; };
		DDF721C61ECA12A40054C503 /* PUITimelineView.swift */ = {isa = PBXFileReference; fileEncoding = 4; lastKnownFileType = sourcecode.swift; path = PUITimelineView.swift; sourceTree = "<group>"; };
		DDF721E21ECA12FC0054C503 /* PIP.framework */ = {isa = PBXFileReference; lastKnownFileType = wrapper.framework; name = PIP.framework; path = ../../../../../System/Library/PrivateFrameworks/PIP.framework; sourceTree = "<group>"; };
		DDF721E91ECA1DCF0054C503 /* CommunitySupport.framework */ = {isa = PBXFileReference; explicitFileType = wrapper.framework; includeInIndex = 0; path = CommunitySupport.framework; sourceTree = BUILT_PRODUCTS_DIR; };
		DDF721EB1ECA1DCF0054C503 /* CommunitySupport.h */ = {isa = PBXFileReference; lastKnownFileType = sourcecode.c.h; path = CommunitySupport.h; sourceTree = "<group>"; };
		DDF721EC1ECA1DCF0054C503 /* Info.plist */ = {isa = PBXFileReference; lastKnownFileType = text.plist.xml; path = Info.plist; sourceTree = "<group>"; };
		DDF721F81ECA1E0E0054C503 /* CMSUserProfile.swift */ = {isa = PBXFileReference; fileEncoding = 4; lastKnownFileType = sourcecode.swift; path = CMSUserProfile.swift; sourceTree = "<group>"; };
		DDF721FC1ECA1EB20054C503 /* CMSCloudKitRepresentable.swift */ = {isa = PBXFileReference; fileEncoding = 4; lastKnownFileType = sourcecode.swift; path = CMSCloudKitRepresentable.swift; sourceTree = "<group>"; };
		DDF721FF1ECA23DA0054C503 /* CMSCommunityCenter.swift */ = {isa = PBXFileReference; fileEncoding = 4; lastKnownFileType = sourcecode.swift; path = CMSCommunityCenter.swift; sourceTree = "<group>"; };
		DDF722011ECA26F70054C503 /* CMSCloudKitUtil.swift */ = {isa = PBXFileReference; fileEncoding = 4; lastKnownFileType = sourcecode.swift; path = CMSCloudKitUtil.swift; sourceTree = "<group>"; };
		DDFA10BE1EBEAAAD001DCF66 /* DownloadManager.swift */ = {isa = PBXFileReference; fileEncoding = 4; lastKnownFileType = sourcecode.swift; path = DownloadManager.swift; sourceTree = "<group>"; };
		DDFA10C51EBFA578001DCF66 /* WWDC.car */ = {isa = PBXFileReference; lastKnownFileType = file; name = WWDC.car; path = Design/Theme/WWDC.car; sourceTree = SOURCE_ROOT; };
/* End PBXFileReference section */

/* Begin PBXFrameworksBuildPhase section */
		DD36A4A91E478C6900B2EA88 /* Frameworks */ = {
			isa = PBXFrameworksBuildPhase;
			buildActionMask = 2147483647;
			files = (
				012BEFA41EE8658F007E72CA /* EventKit.framework in Frameworks */,
				DD36A4DD1E478D7E00B2EA88 /* ConfCore.framework in Frameworks */,
				DD5F51871E47DE7E0017F9EC /* RxCocoa.framework in Frameworks */,
				DD4DED691ED6604300624EAF /* Crashlytics.framework in Frameworks */,
				DDF7219D1ECA12780054C503 /* PlayerUI.framework in Frameworks */,
				DD0F0C571E7B95EC00B52184 /* RxRealm.framework in Frameworks */,
				DD5910701ECA0C3B003C32A4 /* CloudKit.framework in Frameworks */,
				DDDAA3F51EC7653300DF9D02 /* ThrowBack.framework in Frameworks */,
				DDF721F01ECA1DCF0054C503 /* CommunitySupport.framework in Frameworks */,
				DD5F51891E47DE7E0017F9EC /* RxSwift.framework in Frameworks */,
				DD0F0C581E7B95FB00B52184 /* RealmSwift.framework in Frameworks */,
				DD7F386C1EABF560002D8C00 /* IGListKit.framework in Frameworks */,
				DD4DED611ED6577100624EAF /* Sparkle.framework in Frameworks */,
				DD9301B81EE3202F00BE724B /* ChromeCastCore.framework in Frameworks */,
				DD9301B91EE3202F00BE724B /* ProtocolBuffers.framework in Frameworks */,
				DD4DED681ED6604300624EAF /* Fabric.framework in Frameworks */,
			);
			runOnlyForDeploymentPostprocessing = 0;
		};
		DD36A4C41E478D7E00B2EA88 /* Frameworks */ = {
			isa = PBXFrameworksBuildPhase;
			buildActionMask = 2147483647;
			files = (
				DD65FD4D1E48A01B0054DD35 /* Realm.framework in Frameworks */,
				DD65FD4E1E48A01B0054DD35 /* RealmSwift.framework in Frameworks */,
				DD3C4D251E561E4D0093BBD0 /* RxRealm.framework in Frameworks */,
				DD3C4D261E561E4E0093BBD0 /* RxSwift.framework in Frameworks */,
				DDAE7C551E5BC6CD00CEA205 /* Siesta.framework in Frameworks */,
				DD65FD4F1E48A01B0054DD35 /* SwiftyJSON.framework in Frameworks */,
			);
			runOnlyForDeploymentPostprocessing = 0;
		};
		DD36A4CD1E478D7E00B2EA88 /* Frameworks */ = {
			isa = PBXFrameworksBuildPhase;
			buildActionMask = 2147483647;
			files = (
				DD36A4D11E478D7E00B2EA88 /* ConfCore.framework in Frameworks */,
				DD65FD641E48AE540054DD35 /* Realm.framework in Frameworks */,
				DD65FD651E48AE540054DD35 /* RealmSwift.framework in Frameworks */,
			);
			runOnlyForDeploymentPostprocessing = 0;
		};
		DDC677EF1EDA76A100A4E19C /* Frameworks */ = {
			isa = PBXFrameworksBuildPhase;
			buildActionMask = 2147483647;
			files = (
				DDC678071EDA76E000A4E19C /* ConfCore.framework in Frameworks */,
				DDC678081EDA76E800A4E19C /* Realm.framework in Frameworks */,
				DDC678091EDA76EC00A4E19C /* RealmSwift.framework in Frameworks */,
			);
			runOnlyForDeploymentPostprocessing = 0;
		};
		DDDAA3EA1EC7653200DF9D02 /* Frameworks */ = {
			isa = PBXFrameworksBuildPhase;
			buildActionMask = 2147483647;
			files = (
				DDDAA3FF1EC768A100DF9D02 /* ConfCore.framework in Frameworks */,
				DDDAA3FD1EC765B600DF9D02 /* Realm.framework in Frameworks */,
				DDDAA3FE1EC765CD00DF9D02 /* RealmSwift.framework in Frameworks */,
			);
			runOnlyForDeploymentPostprocessing = 0;
		};
		DDF721921ECA12780054C503 /* Frameworks */ = {
			isa = PBXFrameworksBuildPhase;
			buildActionMask = 2147483647;
			files = (
				DDF721E31ECA12FC0054C503 /* PIP.framework in Frameworks */,
			);
			runOnlyForDeploymentPostprocessing = 0;
		};
		DDF721E51ECA1DCF0054C503 /* Frameworks */ = {
			isa = PBXFrameworksBuildPhase;
			buildActionMask = 2147483647;
			files = (
				DD0159D71ED0DDF700F980F1 /* RxSwift.framework in Frameworks */,
			);
			runOnlyForDeploymentPostprocessing = 0;
		};
/* End PBXFrameworksBuildPhase section */

/* Begin PBXGroup section */
		DD0159CD1ED0CD1D00F980F1 /* Preferences */ = {
			isa = PBXGroup;
			children = (
				DD0159D01ED0CEF500F980F1 /* PreferencesCoordinator.swift */,
				DD0159CE1ED0CD3A00F980F1 /* PreferencesWindowController.swift */,
				DDC6781A1EDB629C00A4E19C /* GeneralPreferencesViewController.swift */,
				DD0159D21ED0D3AF00F980F1 /* AccountPreferencesViewController.swift */,
			);
			name = Preferences;
			sourceTree = "<group>";
		};
		DD0F0C541E7B8DB100B52184 /* Storage */ = {
			isa = PBXGroup;
			children = (
				DD0F0C551E7B8DD600B52184 /* Storage.swift */,
				DDC677EC1EDA6A3000A4E19C /* TranscriptIndexer.swift */,
			);
			name = Storage;
			sourceTree = "<group>";
		};
		DD34A7991EC3CD4F00E0B575 /* Definitions */ = {
			isa = PBXGroup;
			children = (
				DD34A79A1EC3CD5900E0B575 /* Constants.swift */,
			);
			name = Definitions;
			sourceTree = "<group>";
		};
		DD36A4A31E478C6900B2EA88 = {
			isa = PBXGroup;
			children = (
				DD5F517C1E47DE150017F9EC /* Vendor */,
				DD36A4AE1E478C6A00B2EA88 /* WWDC */,
				DD36A4C91E478D7E00B2EA88 /* ConfCore */,
				DD36A4D61E478D7E00B2EA88 /* ConfCoreTests */,
				DDDAA3EF1EC7653300DF9D02 /* ThrowBack */,
				DDF721971ECA12780054C503 /* PlayerUI */,
				DDF721EA1ECA1DCF0054C503 /* CommunitySupport */,
				DDC677F31EDA76A100A4E19C /* TranscriptIndexingService */,
				DD36A4AD1E478C6A00B2EA88 /* Products */,
				DDAE7C531E5BC6CD00CEA205 /* Frameworks */,
			);
			sourceTree = "<group>";
		};
		DD36A4AD1E478C6A00B2EA88 /* Products */ = {
			isa = PBXGroup;
			children = (
				DD36A4AC1E478C6A00B2EA88 /* WWDC.app */,
				DD36A4C81E478D7E00B2EA88 /* ConfCore.framework */,
				DD36A4D01E478D7E00B2EA88 /* ConfCoreTests.xctest */,
				DDDAA3EE1EC7653200DF9D02 /* ThrowBack.framework */,
				DDF721961ECA12780054C503 /* PlayerUI.framework */,
				DDF721E91ECA1DCF0054C503 /* CommunitySupport.framework */,
				DDC677F21EDA76A100A4E19C /* TranscriptIndexingService.xpc */,
			);
			name = Products;
			sourceTree = "<group>";
		};
		DD36A4AE1E478C6A00B2EA88 /* WWDC */ = {
			isa = PBXGroup;
			children = (
				DDCE7ECF1EA7A1D300C7A3CA /* WWDC-Bridging-Header.h */,
				DD59106E1ECA0C2F003C32A4 /* WWDC.entitlements */,
				DD9301BE1EE3210F00BE724B /* Playback Support */,
				DD34A7991EC3CD4F00E0B575 /* Definitions */,
				DDB352851EC7C75100254815 /* Helpers */,
				DD7F387E1EAC15A1002D8C00 /* Util */,
				DDCE7ECE1EA7A1A600C7A3CA /* Look */,
				DD36A4C21E478D0D00B2EA88 /* Resources */,
				DD36A4BE1E478CEC00B2EA88 /* Bootstrap */,
				DD36A4C11E478CFC00B2EA88 /* ViewModels */,
				DD36A4C01E478CF500B2EA88 /* Views */,
				DD36A4BF1E478CF100B2EA88 /* Controllers */,
			);
			path = WWDC;
			sourceTree = "<group>";
		};
		DD36A4BE1E478CEC00B2EA88 /* Bootstrap */ = {
			isa = PBXGroup;
			children = (
				01B3EB491EEDD23100DE1003 /* AppCoordinator+SessionTableViewContextMenuActions.swift */,
				DD36A4AF1E478C6A00B2EA88 /* AppDelegate.swift */,
				DDCE7ED81EA7A86600C7A3CA /* AppCoordinator.swift */,
				DDF32EB81EBE65B50028E39D /* AppCoordinator+Shelf.swift */,
				DD0159A81ED09F5D00F980F1 /* AppCoordinator+Bookmarks.swift */,
				DDF32EB61EBE65930028E39D /* AppCoordinator+UserActivity.swift */,
				DDF32EBA1EBE65DD0028E39D /* AppCoordinator+SessionActions.swift */,
				DDFA10BE1EBEAAAD001DCF66 /* DownloadManager.swift */,
				DD0159FB1ED23F7700F980F1 /* RemoteEnvironment.swift */,
				DDB3529D1EC8D8CD00254815 /* main.m */,
			);
			name = Bootstrap;
			sourceTree = "<group>";
		};
		DD36A4BF1E478CF100B2EA88 /* Controllers */ = {
			isa = PBXGroup;
			children = (
				DDCE7ECB1EA7A0E400C7A3CA /* Base */,
				DDC678201EDB955600A4E19C /* Bookmarks */,
				DDC6780D1EDB251E00A4E19C /* About */,
				DD90CDCE1ED7A5F900CADE86 /* Search */,
				DD7F38601EABD66D002D8C00 /* Sessions */,
				DD0159CD1ED0CD1D00F980F1 /* Preferences */,
			);
			name = Controllers;
			sourceTree = "<group>";
		};
		DD36A4C01E478CF500B2EA88 /* Views */ = {
			isa = PBXGroup;
			children = (
				DD0159D41ED0D98F00F980F1 /* ITSwitch.h */,
				DD0159D51ED0D98F00F980F1 /* ITSwitch.m */,
				DDF32EB11EBE34E10028E39D /* Base */,
				DDF32EB01EBE34CE0028E39D /* TableView */,
				DD2E27871EAC2CCB0009D7B6 /* ShelfView.swift */,
				DD382B7D1EAC3565009760C4 /* TabItemView.swift */,
				DDB28F6E1EACFCDB0077703F /* VibrantButton.swift */,
				DDB3529B1EC8AB5D00254815 /* WWDCLayer.swift */,
				DD7F387C1EAC113A002D8C00 /* WWDCTextField.swift */,
				DDEDFCF41ED9FF8A002477C8 /* WWDCSegmentedControl.swift */,
				DDB28F901EAD2A050077703F /* WWDCAlert.swift */,
				DDB352991EC8AB2800254815 /* WWDCImageView.swift */,
				DDAE001C1EC534BF0036C7E9 /* TrackColorView.swift */,
				DD4648461ECA5947005C57C6 /* WWDCWindow.swift */,
				DD0159D81ED11A9800F980F1 /* ModalLoadingView.swift */,
				DDC678181EDB2CD300A4E19C /* ActionLabel.swift */,
				DD6E06F31EDBC11F000EAEA4 /* WWDCTextButton.swift */,
				DD6E06F51EDBC379000EAEA4 /* WWDCBottomBorderView.swift */,
			);
			name = Views;
			sourceTree = "<group>";
		};
		DD36A4C11E478CFC00B2EA88 /* ViewModels */ = {
			isa = PBXGroup;
			children = (
				DD90CDC91ED77A4000CADE86 /* Search */,
				DDB28F921EAD48D70077703F /* UserActivityRepresentable.swift */,
				DD7F38671EABE4E4002D8C00 /* SessionViewModel.swift */,
				DDF32EAC1EBE2F9F0028E39D /* SessionRow.swift */,
				DDB28F8D1EAD257B0077703F /* PlaybackViewModel.swift */,
			);
			name = ViewModels;
			sourceTree = "<group>";
		};
		DD36A4C21E478D0D00B2EA88 /* Resources */ = {
			isa = PBXGroup;
			children = (
				DD36A4B31E478C6A00B2EA88 /* Assets.xcassets */,
				DD36A4B51E478C6A00B2EA88 /* Main.storyboard */,
				DDC678101EDB26D000A4E19C /* AboutWindowController.xib */,
				DDC6781C1EDB638400A4E19C /* Preferences.storyboard */,
				DD36A4B81E478C6A00B2EA88 /* Info.plist */,
			);
			name = Resources;
			sourceTree = "<group>";
		};
		DD36A4C91E478D7E00B2EA88 /* ConfCore */ = {
			isa = PBXGroup;
			children = (
				DD7F385C1EABD449002D8C00 /* SyncEngine.swift */,
				DD0F0C541E7B8DB100B52184 /* Storage */,
				DDAE7C521E5BC6B000CEA205 /* Networking */,
				DD65FD4A1E489FDA0054DD35 /* Models */,
				DD5DEC1C1E4AA68F00426FA6 /* Adapters */,
				DDC678151EDB27C100A4E19C /* Helpers */,
				DD36A4CA1E478D7E00B2EA88 /* ConfCore.h */,
				DD36A4CB1E478D7E00B2EA88 /* Info.plist */,
			);
			path = ConfCore;
			sourceTree = "<group>";
		};
		DD36A4D61E478D7E00B2EA88 /* ConfCoreTests */ = {
			isa = PBXGroup;
			children = (
				DD5DEC231E4AA8C800426FA6 /* Fixtures */,
				DD36A4D71E478D7E00B2EA88 /* DatabaseTests.swift */,
				DD34DA061E4AB0E400F25C45 /* AdapterTests.swift */,
				DDAE7C5B1E5C707A00CEA205 /* NetworkingTests.swift */,
				DD36A4D91E478D7E00B2EA88 /* Info.plist */,
			);
			path = ConfCoreTests;
			sourceTree = "<group>";
		};
		DD5DEC1C1E4AA68F00426FA6 /* Adapters */ = {
			isa = PBXGroup;
			children = (
				DDAE7C681E5CA84B00CEA205 /* Apple */,
				DDAE7C671E5CA84200CEA205 /* Base */,
				DDAE7C691E5CA85900CEA205 /* ASCIIWWDC */,
				DDAE7C661E5CA83500CEA205 /* Responses */,
			);
			name = Adapters;
			sourceTree = "<group>";
		};
		DD5DEC231E4AA8C800426FA6 /* Fixtures */ = {
			isa = PBXGroup;
			children = (
				DD5DEC241E4AA8C800426FA6 /* news.json */,
				DD5DEC251E4AA8C800426FA6 /* sessions.json */,
				DD5DEC261E4AA8C800426FA6 /* videos.json */,
				DD5DEC271E4AA8C800426FA6 /* videos_live.json */,
				DD5DEC281E4AA8C800426FA6 /* wwdc.json */,
				DDAE7C4E1E5BA4E300CEA205 /* transcript.json */,
			);
			name = Fixtures;
			path = Fixtures/json;
			sourceTree = SOURCE_ROOT;
		};
		DD5F517C1E47DE150017F9EC /* Vendor */ = {
			isa = PBXGroup;
			children = (
				DD5F517E1E47DE7D0017F9EC /* Frameworks */,
				DD5F517D1E47DE190017F9EC /* DSYMs */,
			);
			name = Vendor;
			sourceTree = "<group>";
		};
		DD5F517D1E47DE190017F9EC /* DSYMs */ = {
			isa = PBXGroup;
			children = (
				DD4DED631ED6579900624EAF /* Sparkle.framework.dSYM */,
				DD7F386D1EABF576002D8C00 /* IGListKit.framework.dSYM */,
				DDAE7C561E5BC6E300CEA205 /* Siesta.framework.dSYM */,
				DD5F516E1E47DE0F0017F9EC /* Realm.framework.dSYM */,
				DD5F516F1E47DE0F0017F9EC /* RealmSwift.framework.dSYM */,
				DD5F51701E47DE0F0017F9EC /* RxBlocking.framework.dSYM */,
				DD5F51711E47DE0F0017F9EC /* RxCocoa.framework.dSYM */,
				DD5F51721E47DE0F0017F9EC /* RxRealm.framework.dSYM */,
				DD5F51731E47DE0F0017F9EC /* RxSwift.framework.dSYM */,
				DD9301BA1EE3205800BE724B /* ChromeCastCore.framework.dSYM */,
				DD9301BB1EE3205800BE724B /* ProtocolBuffers.framework.dSYM */,
				DD5F51741E47DE0F0017F9EC /* SwiftyJSON.framework.dSYM */,
			);
			name = DSYMs;
			sourceTree = "<group>";
		};
		DD5F517E1E47DE7D0017F9EC /* Frameworks */ = {
			isa = PBXGroup;
			children = (
				DD9301B61EE3202F00BE724B /* ChromeCastCore.framework */,
				DD9301B71EE3202F00BE724B /* ProtocolBuffers.framework */,
				DD4DED661ED6604300624EAF /* Fabric.framework */,
				DD4DED671ED6604300624EAF /* Crashlytics.framework */,
				DD4DED601ED6577100624EAF /* Sparkle.framework */,
				DDB28F961EAD4DDA0077703F /* PIPContainer.framework */,
				DD7F386B1EABF560002D8C00 /* IGListKit.framework */,
				DDAE7C541E5BC6CD00CEA205 /* Siesta.framework */,
				DD5F517F1E47DE7E0017F9EC /* Realm.framework */,
				DD5F51801E47DE7E0017F9EC /* RealmSwift.framework */,
				DD5F51811E47DE7E0017F9EC /* RxCocoa.framework */,
				DD5F51821E47DE7E0017F9EC /* RxRealm.framework */,
				DD5F51831E47DE7E0017F9EC /* RxSwift.framework */,
				DD5F51841E47DE7E0017F9EC /* SwiftyJSON.framework */,
			);
			name = Frameworks;
			sourceTree = "<group>";
		};
		DD65FD4A1E489FDA0054DD35 /* Models */ = {
			isa = PBXGroup;
			children = (
				DD5DEC1D1E4AA6B800426FA6 /* Result.swift */,
				DDAE7C611E5C7E6A00CEA205 /* Responses */,
				DD65FD6E1E48BE2F0054DD35 /* Apple */,
				DD65FD6F1E48BE400054DD35 /* ASCIIWWDC */,
				DD65FD701E48BE480054DD35 /* UserDefined */,
			);
			name = Models;
			sourceTree = "<group>";
		};
		DD65FD6E1E48BE2F0054DD35 /* Apple */ = {
			isa = PBXGroup;
			children = (
				DDDAA3CB1EC746AE00DF9D02 /* Display */,
				DD65FD561E48A0BD0054DD35 /* Event.swift */,
				DD65FD5C1E48A11F0054DD35 /* Track.swift */,
				DD65FD5A1E48A1080054DD35 /* Focus.swift */,
				DD65FD621E48ACA90054DD35 /* Keyword.swift */,
				DD65FD501E48A05C0054DD35 /* Session.swift */,
				DD65FD5E1E48A3900054DD35 /* SessionInstance.swift */,
				DD65FD4B1E489FF50054DD35 /* SessionAsset.swift */,
				DD65FD541E48A0A70054DD35 /* Room.swift */,
				DD65FD521E48A06A0054DD35 /* NewsItem.swift */,
				DD65FD581E48A0C90054DD35 /* Photo.swift */,
				DD65FD601E48A86A0054DD35 /* PhotoRepresentation.swift */,
			);
			name = Apple;
			sourceTree = "<group>";
		};
		DD65FD6F1E48BE400054DD35 /* ASCIIWWDC */ = {
			isa = PBXGroup;
			children = (
				DD65FD661E48BAAD0054DD35 /* Transcript.swift */,
				DD65FD681E48BBEF0054DD35 /* TranscriptAnnotation.swift */,
			);
			name = ASCIIWWDC;
			sourceTree = "<group>";
		};
		DD65FD701E48BE480054DD35 /* UserDefined */ = {
			isa = PBXGroup;
			children = (
				DDD930721ED52B2900D61BE3 /* Download.swift */,
				DD65FD6A1E48BD9F0054DD35 /* Favorite.swift */,
				DDAE001A1EC52D2B0036C7E9 /* SessionProgress.swift */,
				DD65FD6C1E48BE270054DD35 /* Bookmark.swift */,
			);
			name = UserDefined;
			sourceTree = "<group>";
		};
		DD6E06F91EDBC636000EAEA4 /* Tabs */ = {
			isa = PBXGroup;
			children = (
				DD6E06FA1EDBC644000EAEA4 /* Summary */,
				DD6E06F71EDBC62D000EAEA4 /* TranscriptTableViewController.swift */,
			);
			name = Tabs;
			sourceTree = "<group>";
		};
		DD6E06FA1EDBC644000EAEA4 /* Summary */ = {
			isa = PBXGroup;
			children = (
				DD7F38791EAC0CE3002D8C00 /* SessionSummaryViewController.swift */,
				DDF32EB21EBE5C4D0028E39D /* SessionActionsViewController.swift */,
			);
			name = Summary;
			sourceTree = "<group>";
		};
		DD7F38601EABD66D002D8C00 /* Sessions */ = {
			isa = PBXGroup;
			children = (
				DD36A4B11E478C6A00B2EA88 /* SessionsSplitViewController.swift */,
				DD7F38611EABD6CF002D8C00 /* SessionsTableViewController.swift */,
				DDEA85F81EB52AA6002AE0EB /* Playback */,
				DDFA10C71EBFD897001DCF66 /* Detail */,
			);
			name = Sessions;
			sourceTree = "<group>";
		};
		DD7F387E1EAC15A1002D8C00 /* Util */ = {
			isa = PBXGroup;
			children = (
				DDB28F841EAD20A10077703F /* UIDebugger.h */,
				DDB28F851EAD20A10077703F /* UIDebugger.m */,
				DD7F387F1EAC15B4002D8C00 /* RxNil.swift */,
				DD7F38871EAC2275002D8C00 /* PathUtil.swift */,
				DD876D331EC2A7410058EE3B /* ImageDownloadCenter.swift */,
				DDDAA40B1EC798B600DF9D02 /* Preferences.swift */,
			);
			name = Util;
			sourceTree = "<group>";
		};
		DD90CDC91ED77A4000CADE86 /* Search */ = {
			isa = PBXGroup;
			children = (
				DD90CDCA1ED77A4800CADE86 /* FilterType.swift */,
				DDEDFCEE1ED92785002477C8 /* MultipleChoiceFilter.swift */,
				DDEDFCF01ED927A4002477C8 /* ToggleFilter.swift */,
				DDEDFCF21ED92F2A002477C8 /* TextualFilter.swift */,
			);
			name = Search;
			sourceTree = "<group>";
		};
		DD90CDCE1ED7A5F900CADE86 /* Search */ = {
			isa = PBXGroup;
			children = (
				DD90CDCC1ED7A5ED00CADE86 /* SearchCoordinator.swift */,
				DD90CDC71ED77A3900CADE86 /* SearchFiltersViewController.swift */,
			);
			name = Search;
			sourceTree = "<group>";
		};
		DD9301BE1EE3210F00BE724B /* Playback Support */ = {
			isa = PBXGroup;
			children = (
				DD9301BF1EE3212D00BE724B /* ChromeCastPlaybackProvider.swift */,
			);
			name = "Playback Support";
			sourceTree = "<group>";
		};
		DDAE7C521E5BC6B000CEA205 /* Networking */ = {
			isa = PBXGroup;
			children = (
				DDAE7C5D1E5C723A00CEA205 /* Resource+Error.swift */,
				DDAE7C591E5C652600CEA205 /* Environment.swift */,
				DDAE7C571E5C629800CEA205 /* AppleAPIClient.swift */,
			);
			name = Networking;
			sourceTree = "<group>";
		};
		DDAE7C531E5BC6CD00CEA205 /* Frameworks */ = {
			isa = PBXGroup;
			children = (
				012BEFA31EE8658F007E72CA /* EventKit.framework */,
				DD59106F1ECA0C3B003C32A4 /* CloudKit.framework */,
				DDF721E21ECA12FC0054C503 /* PIP.framework */,
			);
			name = Frameworks;
			sourceTree = "<group>";
		};
		DDAE7C611E5C7E6A00CEA205 /* Responses */ = {
			isa = PBXGroup;
			children = (
				DDAE7C621E5C7E7800CEA205 /* ScheduleResponse.swift */,
				DDAE7C641E5CA81C00CEA205 /* SessionsResponse.swift */,
			);
			name = Responses;
			sourceTree = "<group>";
		};
		DDAE7C661E5CA83500CEA205 /* Responses */ = {
			isa = PBXGroup;
			children = (
				DDAE7C5F1E5C7E3400CEA205 /* ScheduleResponseAdapter.swift */,
				DDAE7C6A1E5CA97A00CEA205 /* SessionsResponseAdapter.swift */,
			);
			name = Responses;
			sourceTree = "<group>";
		};
		DDAE7C671E5CA84200CEA205 /* Base */ = {
			isa = PBXGroup;
			children = (
				DD5DEC1F1E4AA6F800426FA6 /* Adapter.swift */,
				DD5DEC2E1E4AAC9300426FA6 /* DateAdapter.swift */,
			);
			name = Base;
			sourceTree = "<group>";
		};
		DDAE7C681E5CA84B00CEA205 /* Apple */ = {
			isa = PBXGroup;
			children = (
				DD5DEC211E4AA7F100426FA6 /* EventsJSONAdapter.swift */,
				DD54CD131E4AC21F000BF5F2 /* SessionAssetsAdapter.swift */,
				DD6477301E55231A00386D93 /* LiveVideosAdapter.swift */,
				DD34DA0A1E4AB3E400F25C45 /* RoomsJSONAdapter.swift */,
				DDD3797C1E4AB655005FE876 /* TracksJSONAdapter.swift */,
				DD54CD0F1E4AB8ED000BF5F2 /* KeywordsJSONAdapter.swift */,
				DD54CD111E4AB95F000BF5F2 /* FocusesJSONAdapter.swift */,
				DD6477321E5535DE00386D93 /* SessionsJSONAdapter.swift */,
				DD0353481E5545B300D5E343 /* SessionInstancesJSONAdapter.swift */,
				DD3C4D281E5622950093BBD0 /* PhotosJSONAdapter.swift */,
				DD3C4D2A1E564AE80093BBD0 /* NewsItemsJSONAdapter.swift */,
			);
			name = Apple;
			sourceTree = "<group>";
		};
		DDAE7C691E5CA85900CEA205 /* ASCIIWWDC */ = {
			isa = PBXGroup;
			children = (
				DDAE7C4C1E5BA4D100CEA205 /* TranscriptsJSONAdapter.swift */,
			);
			name = ASCIIWWDC;
			sourceTree = "<group>";
		};
		DDB352851EC7C75100254815 /* Helpers */ = {
			isa = PBXGroup;
			children = (
				DDD930741ED52BD800D61BE3 /* DTFolderMonitor.h */,
				DDD930751ED52BD800D61BE3 /* DTFolderMonitor.m */,
				DDB3527F1EC7C4CA00254815 /* Arguments.swift */,
				DDB352811EC7C55300254815 /* DateProvider.swift */,
				DDB352831EC7C74C00254815 /* LiveObserver.swift */,
				DD0159A61ECFE26200F980F1 /* DeepLink.swift */,
				DD9564221ED27FBE00051D07 /* NSImage+Thumbnail.swift */,
				DD4DED6A1ED6605D00624EAF /* LoggingHelper.swift */,
			);
			name = Helpers;
			sourceTree = "<group>";
		};
		DDC677F31EDA76A100A4E19C /* TranscriptIndexingService */ = {
			isa = PBXGroup;
			children = (
				DDC677F81EDA76A100A4E19C /* main.m */,
				DDC677FA1EDA76A100A4E19C /* Info.plist */,
				DDC678051EDA76CE00A4E19C /* TranscriptIndexingServiceProtocol.swift */,
				DDC6780A1EDA76FD00A4E19C /* TranscriptIndexingService.swift */,
				DDC678041EDA76CD00A4E19C /* TranscriptIndexingService-Bridging-Header.h */,
			);
			path = TranscriptIndexingService;
			sourceTree = "<group>";
		};
		DDC6780D1EDB251E00A4E19C /* About */ = {
			isa = PBXGroup;
			children = (
				DDC6780E1EDB253D00A4E19C /* AboutWindowController.swift */,
			);
			name = About;
			sourceTree = "<group>";
		};
		DDC678151EDB27C100A4E19C /* Helpers */ = {
			isa = PBXGroup;
			children = (
				DDC678161EDB27EF00A4E19C /* ContributorsFetcher.swift */,
				DDEDFCF71EDA33C3002477C8 /* CloudKitHelper.swift */,
			);
			name = Helpers;
			sourceTree = "<group>";
		};
		DDC678201EDB955600A4E19C /* Bookmarks */ = {
			isa = PBXGroup;
			children = (
				DDC678211EDB956700A4E19C /* BookmarkViewController.swift */,
			);
			name = Bookmarks;
			sourceTree = "<group>";
		};
		DDCE7ECB1EA7A0E400C7A3CA /* Base */ = {
			isa = PBXGroup;
			children = (
				DDCE7ECC1EA7A0F800C7A3CA /* MainWindowController.swift */,
				DD7F385E1EABD631002D8C00 /* WWDCTabViewController.swift */,
			);
			name = Base;
			sourceTree = "<group>";
		};
		DDCE7ECE1EA7A1A600C7A3CA /* Look */ = {
			isa = PBXGroup;
			children = (
				DD9564201ED2792300051D07 /* app.icns */,
				DDFA10C51EBFA578001DCF66 /* WWDC.car */,
				DDA5E4931EDCD6E7003B1780 /* WhiteSpinner.car */,
				DDCE7ED01EA7A1D300C7A3CA /* WWDCAppearance.h */,
				DDCE7ED11EA7A1D300C7A3CA /* WWDCAppearance.m */,
				DD7F38701EABF6C4002D8C00 /* Colors.swift */,
				DD7F38751EABFB20002D8C00 /* NSColor+Hex.swift */,
				DDD930701ED4EF1F00D61BE3 /* Fonts.swift */,
			);
			name = Look;
			sourceTree = "<group>";
		};
		DDDAA3CB1EC746AE00DF9D02 /* Display */ = {
			isa = PBXGroup;
			children = (
				DDDAA3CC1EC746BC00DF9D02 /* ScheduleSection.swift */,
			);
			name = Display;
			sourceTree = "<group>";
		};
		DDDAA3EF1EC7653300DF9D02 /* ThrowBack */ = {
			isa = PBXGroup;
			children = (
				DDDAA3F11EC7653300DF9D02 /* Info.plist */,
				DDDAA3F01EC7653300DF9D02 /* ThrowBack.h */,
				DDB352A31EC90ACA00254815 /* TBProphylaxis.h */,
				DDB352A41EC90ACA00254815 /* TBProphylaxis.m */,
				DDDAA4001EC768A900DF9D02 /* Migration */,
			);
			path = ThrowBack;
			sourceTree = "<group>";
		};
		DDDAA4001EC768A900DF9D02 /* Migration */ = {
			isa = PBXGroup;
			children = (
				DDDAA4081EC775AD00DF9D02 /* LegacyModels */,
				DDDAA4061EC76D9300DF9D02 /* TBPreferences.swift */,
				DDDAA4011EC768C500DF9D02 /* TBUserDataMigrator.swift */,
			);
			name = Migration;
			sourceTree = "<group>";
		};
		DDDAA4081EC775AD00DF9D02 /* LegacyModels */ = {
			isa = PBXGroup;
			children = (
				DDDAA4091EC775B500DF9D02 /* TBSession.swift */,
			);
			name = LegacyModels;
			sourceTree = "<group>";
		};
		DDEA85F81EB52AA6002AE0EB /* Playback */ = {
			isa = PBXGroup;
			children = (
				DDEA85F91EB52AB5002AE0EB /* VideoPlayerViewController.swift */,
				DDEA85FA1EB52AB5002AE0EB /* VideoPlayerWindowController.swift */,
			);
			name = Playback;
			sourceTree = "<group>";
		};
		DDF32EB01EBE34CE0028E39D /* TableView */ = {
			isa = PBXGroup;
			children = (
				DDF32EBE1EBE68EE0028E39D /* NSTableView+Rx.swift */,
				DDF32EAA1EBE2E240028E39D /* WWDCTableRowView.swift */,
				DDF32EAE1EBE34CB0028E39D /* TitleTableCellView.swift */,
				DD7F38691EABE996002D8C00 /* SessionTableCellView.swift */,
				DDB3529F1EC9088000254815 /* WWDCTableView.swift */,
				DD6E06FB1EDBCA7E000EAEA4 /* TranscriptTableCellView.swift */,
			);
			name = TableView;
			sourceTree = "<group>";
		};
		DDF32EB11EBE34E10028E39D /* Base */ = {
			isa = PBXGroup;
			children = (
				DD7F386E1EABF631002D8C00 /* NSTableView+IGListKit.swift */,
				DD382B771EAC345F009760C4 /* MaskImageView.h */,
				DD382B781EAC345F009760C4 /* MaskImageView.m */,
				DD382B791EAC345F009760C4 /* NSImage+CGImage.h */,
				DD382B7A1EAC345F009760C4 /* NSImage+CGImage.m */,
				DD4648481ECA5EC0005C57C6 /* NSToolbarItemViewer+Overrides.m */,
			);
			name = Base;
			sourceTree = "<group>";
		};
		DDF721971ECA12780054C503 /* PlayerUI */ = {
			isa = PBXGroup;
			children = (
				DDF721A41ECA12A40054C503 /* Controllers */,
				DDF721A71ECA12A40054C503 /* Definitions */,
				DDF721AB1ECA12A40054C503 /* Models */,
				DDF721AD1ECA12A40054C503 /* PiP Support */,
				DDF721AF1ECA12A40054C503 /* Protocols */,
				DDF721B51ECA12A40054C503 /* Resources */,
				DDF721B81ECA12A40054C503 /* Util */,
				DDF721BE1ECA12A40054C503 /* Views */,
				DDF721981ECA12780054C503 /* PlayerUI.h */,
				DDF721991ECA12780054C503 /* Info.plist */,
			);
			path = PlayerUI;
			sourceTree = "<group>";
		};
		DDF721A41ECA12A40054C503 /* Controllers */ = {
			isa = PBXGroup;
			children = (
				DDF721A51ECA12A40054C503 /* PUIExternalPlaybackStatusViewController.swift */,
				DDF721A61ECA12A40054C503 /* PUIPictureContainerViewController.swift */,
				DDC6781E1EDB8EDA00A4E19C /* PUIAnnotationWindowController.swift */,
			);
			path = Controllers;
			sourceTree = "<group>";
		};
		DDF721A71ECA12A40054C503 /* Definitions */ = {
			isa = PBXGroup;
			children = (
				DDF721A81ECA12A40054C503 /* Colors.swift */,
				DDF721A91ECA12A40054C503 /* Images.swift */,
				DDF721AA1ECA12A40054C503 /* Speeds.swift */,
			);
			path = Definitions;
			sourceTree = "<group>";
		};
		DDF721AB1ECA12A40054C503 /* Models */ = {
			isa = PBXGroup;
			children = (
				DDF721AC1ECA12A40054C503 /* PUIExternalPlaybackProviderRegistration.swift */,
			);
			path = Models;
			sourceTree = "<group>";
		};
		DDF721AD1ECA12A40054C503 /* PiP Support */ = {
			isa = PBXGroup;
			children = (
				DDF721AE1ECA12A40054C503 /* PIP.h */,
			);
			path = "PiP Support";
			sourceTree = "<group>";
		};
		DDF721AF1ECA12A40054C503 /* Protocols */ = {
			isa = PBXGroup;
			children = (
				DDF721B01ECA12A40054C503 /* PUIExternalPlaybackConsumer.swift */,
				DDF721B11ECA12A40054C503 /* PUIExternalPlaybackProvider.swift */,
				DDF721B21ECA12A40054C503 /* PUIPlayerViewDelegates.swift */,
				DDF721B31ECA12A40054C503 /* PUITimelineAnnotation.swift */,
				DDF721B41ECA12A40054C503 /* PUITimelineDelegate.swift */,
			);
			path = Protocols;
			sourceTree = "<group>";
		};
		DDF721B51ECA12A40054C503 /* Resources */ = {
			isa = PBXGroup;
			children = (
				DDF721B61ECA12A40054C503 /* Media.xcassets */,
				DDF721B71ECA12A40054C503 /* WhiteSpinner.car */,
			);
			path = Resources;
			sourceTree = "<group>";
		};
		DDF721B81ECA12A40054C503 /* Util */ = {
			isa = PBXGroup;
			children = (
				DDF721B91ECA12A40054C503 /* AVPlayer+Validation.swift */,
				DDF721BA1ECA12A40054C503 /* DebugLog.swift */,
				DDF721BB1ECA12A40054C503 /* NSEvent+ForceTouch.swift */,
				DDF721BC1ECA12A40054C503 /* NSWindow+Snapshot.swift */,
				DDF721BD1ECA12A40054C503 /* String+CMTime.swift */,
			);
			path = Util;
			sourceTree = "<group>";
		};
		DDF721BE1ECA12A40054C503 /* Views */ = {
			isa = PBXGroup;
			children = (
				DDF721BF1ECA12A40054C503 /* PUIAnnotationLayer.swift */,
				DDF721C01ECA12A40054C503 /* PUIBoringLayer.swift */,
				DDF721C11ECA12A40054C503 /* PUIBufferLayer.swift */,
				DDED75561ED3C1BF000BA817 /* PUIScrimContainerView.swift */,
				DDF721C21ECA12A40054C503 /* PUIButton.swift */,
				DDF721C31ECA12A40054C503 /* PUIPlayerView.swift */,
				DDF721C41ECA12A40054C503 /* PUIPlayerWindow.swift */,
				DDF721C51ECA12A40054C503 /* PUISlider.swift */,
				DDF721C61ECA12A40054C503 /* PUITimelineView.swift */,
				DDC678231EDBA25A00A4E19C /* PUIAnnotationWindow.swift */,
			);
			path = Views;
			sourceTree = "<group>";
		};
		DDF721EA1ECA1DCF0054C503 /* CommunitySupport */ = {
			isa = PBXGroup;
			children = (
				DDF721EC1ECA1DCF0054C503 /* Info.plist */,
				DDF721EB1ECA1DCF0054C503 /* CommunitySupport.h */,
				DDF721F71ECA1DD50054C503 /* Classes */,
			);
			path = CommunitySupport;
			sourceTree = "<group>";
		};
		DDF721F71ECA1DD50054C503 /* Classes */ = {
			isa = PBXGroup;
			children = (
				DDF721FB1ECA1E9F0054C503 /* Models */,
				DDF721FE1ECA23C70054C503 /* Networking */,
			);
			name = Classes;
			sourceTree = "<group>";
		};
		DDF721FA1ECA1E9C0054C503 /* Base */ = {
			isa = PBXGroup;
			children = (
				DDF721FC1ECA1EB20054C503 /* CMSCloudKitRepresentable.swift */,
			);
			name = Base;
			sourceTree = "<group>";
		};
		DDF721FB1ECA1E9F0054C503 /* Models */ = {
			isa = PBXGroup;
			children = (
				DDF721FA1ECA1E9C0054C503 /* Base */,
				DDF721F81ECA1E0E0054C503 /* CMSUserProfile.swift */,
			);
			name = Models;
			sourceTree = "<group>";
		};
		DDF721FE1ECA23C70054C503 /* Networking */ = {
			isa = PBXGroup;
			children = (
				DDF722011ECA26F70054C503 /* CMSCloudKitUtil.swift */,
				DDF721FF1ECA23DA0054C503 /* CMSCommunityCenter.swift */,
				DD4648441ECA53A4005C57C6 /* CMSSubscriptionManager.swift */,
			);
			name = Networking;
			sourceTree = "<group>";
		};
		DDFA10C71EBFD897001DCF66 /* Detail */ = {
			isa = PBXGroup;
			children = (
				DD7F38771EAC0C98002D8C00 /* ShelfViewController.swift */,
				DD7F38631EABD6DF002D8C00 /* SessionDetailsViewController.swift */,
				DD6E06F91EDBC636000EAEA4 /* Tabs */,
			);
			name = Detail;
			sourceTree = "<group>";
		};
/* End PBXGroup section */

/* Begin PBXHeadersBuildPhase section */
		DD36A4C51E478D7E00B2EA88 /* Headers */ = {
			isa = PBXHeadersBuildPhase;
			buildActionMask = 2147483647;
			files = (
				DD36A4DA1E478D7E00B2EA88 /* ConfCore.h in Headers */,
			);
			runOnlyForDeploymentPostprocessing = 0;
		};
		DDDAA3EB1EC7653200DF9D02 /* Headers */ = {
			isa = PBXHeadersBuildPhase;
			buildActionMask = 2147483647;
			files = (
				DDB352A51EC90ACA00254815 /* TBProphylaxis.h in Headers */,
				DDDAA3F21EC7653300DF9D02 /* ThrowBack.h in Headers */,
			);
			runOnlyForDeploymentPostprocessing = 0;
		};
		DDF721931ECA12780054C503 /* Headers */ = {
			isa = PBXHeadersBuildPhase;
			buildActionMask = 2147483647;
			files = (
				DDF721CD1ECA12A40054C503 /* PIP.h in Headers */,
				DDF7219A1ECA12780054C503 /* PlayerUI.h in Headers */,
			);
			runOnlyForDeploymentPostprocessing = 0;
		};
		DDF721E61ECA1DCF0054C503 /* Headers */ = {
			isa = PBXHeadersBuildPhase;
			buildActionMask = 2147483647;
			files = (
				DDF721ED1ECA1DCF0054C503 /* CommunitySupport.h in Headers */,
			);
			runOnlyForDeploymentPostprocessing = 0;
		};
/* End PBXHeadersBuildPhase section */

/* Begin PBXNativeTarget section */
		DD36A4AB1E478C6900B2EA88 /* WWDC */ = {
			isa = PBXNativeTarget;
			buildConfigurationList = DD36A4BB1E478C6A00B2EA88 /* Build configuration list for PBXNativeTarget "WWDC" */;
			buildPhases = (
				DD36A4A81E478C6900B2EA88 /* Sources */,
				DD36A4A91E478C6900B2EA88 /* Frameworks */,
				DD36A4AA1E478C6900B2EA88 /* Resources */,
				DD36A4E41E478D7E00B2EA88 /* Embed Frameworks */,
				DD5F516B1E47DCC40017F9EC /* Carthage: Copy Frameworks */,
				DD5F516D1E47DDDF0017F9EC /* Carthage: Copy DSYMs */,
				DD4DED651ED6602700624EAF /* Fabric */,
				DDC678031EDA76A100A4E19C /* Embed XPC Services */,
			);
			buildRules = (
			);
			dependencies = (
				DD36A4DC1E478D7E00B2EA88 /* PBXTargetDependency */,
				DDDAA3F41EC7653300DF9D02 /* PBXTargetDependency */,
				DDF7219C1ECA12780054C503 /* PBXTargetDependency */,
				DDF721EF1ECA1DCF0054C503 /* PBXTargetDependency */,
				DDC677FC1EDA76A100A4E19C /* PBXTargetDependency */,
			);
			name = WWDC;
			productName = WWDC;
			productReference = DD36A4AC1E478C6A00B2EA88 /* WWDC.app */;
			productType = "com.apple.product-type.application";
		};
		DD36A4C71E478D7E00B2EA88 /* ConfCore */ = {
			isa = PBXNativeTarget;
			buildConfigurationList = DD36A4E31E478D7E00B2EA88 /* Build configuration list for PBXNativeTarget "ConfCore" */;
			buildPhases = (
				DD36A4C31E478D7E00B2EA88 /* Sources */,
				DD36A4C41E478D7E00B2EA88 /* Frameworks */,
				DD36A4C51E478D7E00B2EA88 /* Headers */,
				DD36A4C61E478D7E00B2EA88 /* Resources */,
			);
			buildRules = (
			);
			dependencies = (
			);
			name = ConfCore;
			productName = ConfCore;
			productReference = DD36A4C81E478D7E00B2EA88 /* ConfCore.framework */;
			productType = "com.apple.product-type.framework";
		};
		DD36A4CF1E478D7E00B2EA88 /* ConfCoreTests */ = {
			isa = PBXNativeTarget;
			buildConfigurationList = DD36A4E51E478D7E00B2EA88 /* Build configuration list for PBXNativeTarget "ConfCoreTests" */;
			buildPhases = (
				DD36A4CC1E478D7E00B2EA88 /* Sources */,
				DD36A4CD1E478D7E00B2EA88 /* Frameworks */,
				DD36A4CE1E478D7E00B2EA88 /* Resources */,
			);
			buildRules = (
			);
			dependencies = (
				DD36A4D31E478D7E00B2EA88 /* PBXTargetDependency */,
				DD36A4D51E478D7E00B2EA88 /* PBXTargetDependency */,
			);
			name = ConfCoreTests;
			productName = ConfCoreTests;
			productReference = DD36A4D01E478D7E00B2EA88 /* ConfCoreTests.xctest */;
			productType = "com.apple.product-type.bundle.unit-test";
		};
		DDC677F11EDA76A100A4E19C /* TranscriptIndexingService */ = {
			isa = PBXNativeTarget;
			buildConfigurationList = DDC677FE1EDA76A100A4E19C /* Build configuration list for PBXNativeTarget "TranscriptIndexingService" */;
			buildPhases = (
				DDC677EE1EDA76A100A4E19C /* Sources */,
				DDC677EF1EDA76A100A4E19C /* Frameworks */,
				DDC677F01EDA76A100A4E19C /* Resources */,
			);
			buildRules = (
			);
			dependencies = (
			);
			name = TranscriptIndexingService;
			productName = TranscriptIndexingService;
			productReference = DDC677F21EDA76A100A4E19C /* TranscriptIndexingService.xpc */;
			productType = "com.apple.product-type.xpc-service";
		};
		DDDAA3ED1EC7653200DF9D02 /* ThrowBack */ = {
			isa = PBXNativeTarget;
			buildConfigurationList = DDDAA3F71EC7653300DF9D02 /* Build configuration list for PBXNativeTarget "ThrowBack" */;
			buildPhases = (
				DDDAA3E91EC7653200DF9D02 /* Sources */,
				DDDAA3EA1EC7653200DF9D02 /* Frameworks */,
				DDDAA3EB1EC7653200DF9D02 /* Headers */,
				DDDAA3EC1EC7653200DF9D02 /* Resources */,
			);
			buildRules = (
			);
			dependencies = (
				DDB352951EC7FFE900254815 /* PBXTargetDependency */,
			);
			name = ThrowBack;
			productName = ThrowBack;
			productReference = DDDAA3EE1EC7653200DF9D02 /* ThrowBack.framework */;
			productType = "com.apple.product-type.framework";
		};
		DDF721951ECA12780054C503 /* PlayerUI */ = {
			isa = PBXNativeTarget;
			buildConfigurationList = DDF7219F1ECA12780054C503 /* Build configuration list for PBXNativeTarget "PlayerUI" */;
			buildPhases = (
				DDF721911ECA12780054C503 /* Sources */,
				DDF721921ECA12780054C503 /* Frameworks */,
				DDF721931ECA12780054C503 /* Headers */,
				DDF721941ECA12780054C503 /* Resources */,
			);
			buildRules = (
			);
			dependencies = (
			);
			name = PlayerUI;
			productName = PlayerUI;
			productReference = DDF721961ECA12780054C503 /* PlayerUI.framework */;
			productType = "com.apple.product-type.framework";
		};
		DDF721E81ECA1DCF0054C503 /* CommunitySupport */ = {
			isa = PBXNativeTarget;
			buildConfigurationList = DDF721F21ECA1DCF0054C503 /* Build configuration list for PBXNativeTarget "CommunitySupport" */;
			buildPhases = (
				DDF721E41ECA1DCF0054C503 /* Sources */,
				DDF721E51ECA1DCF0054C503 /* Frameworks */,
				DDF721E61ECA1DCF0054C503 /* Headers */,
				DDF721E71ECA1DCF0054C503 /* Resources */,
			);
			buildRules = (
			);
			dependencies = (
			);
			name = CommunitySupport;
			productName = CommunitySupport;
			productReference = DDF721E91ECA1DCF0054C503 /* CommunitySupport.framework */;
			productType = "com.apple.product-type.framework";
		};
/* End PBXNativeTarget section */

/* Begin PBXProject section */
		DD36A4A41E478C6900B2EA88 /* Project object */ = {
			isa = PBXProject;
			attributes = {
				LastSwiftUpdateCheck = 0820;
				LastUpgradeCheck = 0830;
				ORGANIZATIONNAME = "Guilherme Rambo";
				TargetAttributes = {
					DD36A4AB1E478C6900B2EA88 = {
						CreatedOnToolsVersion = 8.2.1;
						DevelopmentTeam = 8C7439RJLG;
						LastSwiftMigration = 0830;
						ProvisioningStyle = Manual;
						SystemCapabilities = {
							com.apple.Push = {
								enabled = 1;
							};
							com.apple.iCloud = {
								enabled = 1;
							};
						};
					};
					DD36A4C71E478D7E00B2EA88 = {
						CreatedOnToolsVersion = 8.2.1;
						LastSwiftMigration = 0820;
						ProvisioningStyle = Manual;
					};
					DD36A4CF1E478D7E00B2EA88 = {
						CreatedOnToolsVersion = 8.2.1;
						DevelopmentTeam = 8C7439RJLG;
						ProvisioningStyle = Automatic;
						TestTargetID = DD36A4AB1E478C6900B2EA88;
					};
					DDC677F11EDA76A100A4E19C = {
						CreatedOnToolsVersion = 8.3.2;
						DevelopmentTeam = 8C7439RJLG;
						LastSwiftMigration = 0830;
						ProvisioningStyle = Automatic;
					};
					DDDAA3ED1EC7653200DF9D02 = {
						CreatedOnToolsVersion = 8.3.2;
						LastSwiftMigration = 0830;
						ProvisioningStyle = Manual;
					};
					DDF721951ECA12780054C503 = {
						CreatedOnToolsVersion = 8.3.2;
						ProvisioningStyle = Manual;
					};
					DDF721E81ECA1DCF0054C503 = {
						CreatedOnToolsVersion = 8.3.2;
						LastSwiftMigration = 0830;
						ProvisioningStyle = Manual;
					};
				};
			};
			buildConfigurationList = DD36A4A71E478C6900B2EA88 /* Build configuration list for PBXProject "WWDC" */;
			compatibilityVersion = "Xcode 3.2";
			developmentRegion = English;
			hasScannedForEncodings = 0;
			knownRegions = (
				en,
				Base,
			);
			mainGroup = DD36A4A31E478C6900B2EA88;
			productRefGroup = DD36A4AD1E478C6A00B2EA88 /* Products */;
			projectDirPath = "";
			projectRoot = "";
			targets = (
				DD36A4AB1E478C6900B2EA88 /* WWDC */,
				DD36A4C71E478D7E00B2EA88 /* ConfCore */,
				DD36A4CF1E478D7E00B2EA88 /* ConfCoreTests */,
				DDDAA3ED1EC7653200DF9D02 /* ThrowBack */,
				DDF721951ECA12780054C503 /* PlayerUI */,
				DDF721E81ECA1DCF0054C503 /* CommunitySupport */,
				DDC677F11EDA76A100A4E19C /* TranscriptIndexingService */,
			);
		};
/* End PBXProject section */

/* Begin PBXResourcesBuildPhase section */
		DD36A4AA1E478C6900B2EA88 /* Resources */ = {
			isa = PBXResourcesBuildPhase;
			buildActionMask = 2147483647;
			files = (
				DD9564211ED2792300051D07 /* app.icns in Resources */,
				DD36A4B41E478C6A00B2EA88 /* Assets.xcassets in Resources */,
				DDFA10C61EBFA578001DCF66 /* WWDC.car in Resources */,
				DDC6781D1EDB638400A4E19C /* Preferences.storyboard in Resources */,
				DDC678121EDB26D000A4E19C /* AboutWindowController.xib in Resources */,
				DD36A4B71E478C6A00B2EA88 /* Main.storyboard in Resources */,
				DDA5E4941EDCD6E7003B1780 /* WhiteSpinner.car in Resources */,
			);
			runOnlyForDeploymentPostprocessing = 0;
		};
		DD36A4C61E478D7E00B2EA88 /* Resources */ = {
			isa = PBXResourcesBuildPhase;
			buildActionMask = 2147483647;
			files = (
			);
			runOnlyForDeploymentPostprocessing = 0;
		};
		DD36A4CE1E478D7E00B2EA88 /* Resources */ = {
			isa = PBXResourcesBuildPhase;
			buildActionMask = 2147483647;
			files = (
				DD5DEC2A1E4AA8C800426FA6 /* sessions.json in Resources */,
				DD5DEC2C1E4AA8C800426FA6 /* videos_live.json in Resources */,
				DD5DEC2D1E4AA8C800426FA6 /* wwdc.json in Resources */,
				DDAE7C4F1E5BA4E300CEA205 /* transcript.json in Resources */,
				DD5DEC291E4AA8C800426FA6 /* news.json in Resources */,
				DD5DEC2B1E4AA8C800426FA6 /* videos.json in Resources */,
			);
			runOnlyForDeploymentPostprocessing = 0;
		};
		DDC677F01EDA76A100A4E19C /* Resources */ = {
			isa = PBXResourcesBuildPhase;
			buildActionMask = 2147483647;
			files = (
			);
			runOnlyForDeploymentPostprocessing = 0;
		};
		DDDAA3EC1EC7653200DF9D02 /* Resources */ = {
			isa = PBXResourcesBuildPhase;
			buildActionMask = 2147483647;
			files = (
			);
			runOnlyForDeploymentPostprocessing = 0;
		};
		DDF721941ECA12780054C503 /* Resources */ = {
			isa = PBXResourcesBuildPhase;
			buildActionMask = 2147483647;
			files = (
				DDF721D41ECA12A40054C503 /* WhiteSpinner.car in Resources */,
				DDF721D31ECA12A40054C503 /* Media.xcassets in Resources */,
			);
			runOnlyForDeploymentPostprocessing = 0;
		};
		DDF721E71ECA1DCF0054C503 /* Resources */ = {
			isa = PBXResourcesBuildPhase;
			buildActionMask = 2147483647;
			files = (
			);
			runOnlyForDeploymentPostprocessing = 0;
		};
/* End PBXResourcesBuildPhase section */

/* Begin PBXShellScriptBuildPhase section */
		DD4DED651ED6602700624EAF /* Fabric */ = {
			isa = PBXShellScriptBuildPhase;
			buildActionMask = 2147483647;
			files = (
			);
			inputPaths = (
			);
			name = Fabric;
			outputPaths = (
			);
			runOnlyForDeploymentPostprocessing = 0;
			shellPath = /bin/sh;
			shellScript = "if [ -f \"./Crashlytics.sh\" ]; then\n./Crashlytics.sh\nfi";
		};
		DD5F516B1E47DCC40017F9EC /* Carthage: Copy Frameworks */ = {
			isa = PBXShellScriptBuildPhase;
			buildActionMask = 2147483647;
			files = (
			);
			inputPaths = (
				"$(SRCROOT)/Carthage/Build/Mac/Realm.framework",
				"$(SRCROOT)/Carthage/Build/Mac/RealmSwift.framework",
				"$(SRCROOT)/Carthage/Build/Mac/RxCocoa.framework",
				"$(SRCROOT)/Carthage/Build/Mac/RxRealm.framework",
				"$(SRCROOT)/Carthage/Build/Mac/SwiftyJSON.framework",
				"$(SRCROOT)/Carthage/Build/Mac/RxSwift.framework",
				"$(SRCROOT)/Carthage/Build/Mac/Siesta.framework",
				"$(SRCROOT)/Carthage/Build/Mac/IGListKit.framework",
				"$(SRCROOT)/Carthage/Build/Mac/Sparkle.framework",
				"$(SRCROOT)/Carthage/Build/Mac/ChromeCastCore.framework",
				"$(SRCROOT)/Carthage/Build/Mac/ProtocolBuffers.framework",
			);
			name = "Carthage: Copy Frameworks";
			outputPaths = (
			);
			runOnlyForDeploymentPostprocessing = 0;
			shellPath = /bin/sh;
			shellScript = "/usr/local/bin/carthage copy-frameworks";
		};
/* End PBXShellScriptBuildPhase section */

/* Begin PBXSourcesBuildPhase section */
		DD36A4A81E478C6900B2EA88 /* Sources */ = {
			isa = PBXSourcesBuildPhase;
			buildActionMask = 2147483647;
			files = (
				DD0159D61ED0D98F00F980F1 /* ITSwitch.m in Sources */,
				DDB28F8E1EAD257B0077703F /* PlaybackViewModel.swift in Sources */,
				DD4648491ECA5EC0005C57C6 /* NSToolbarItemViewer+Overrides.m in Sources */,
				DDF32EAB1EBE2E240028E39D /* WWDCTableRowView.swift in Sources */,
				DDCE7ED21EA7A1D300C7A3CA /* WWDCAppearance.m in Sources */,
				DD7F38711EABF6C4002D8C00 /* Colors.swift in Sources */,
				DD7F38681EABE4E4002D8C00 /* SessionViewModel.swift in Sources */,
				DD9564231ED27FBE00051D07 /* NSImage+Thumbnail.swift in Sources */,
				DDB3529E1EC8D8CD00254815 /* main.m in Sources */,
				DD7F38781EAC0C98002D8C00 /* ShelfViewController.swift in Sources */,
				DDDAA40C1EC798B600DF9D02 /* Preferences.swift in Sources */,
				DDB352A01EC9088000254815 /* WWDCTableView.swift in Sources */,
				DDB28F861EAD20A10077703F /* UIDebugger.m in Sources */,
				DDB3529A1EC8AB2800254815 /* WWDCImageView.swift in Sources */,
				DDD930761ED52BD800D61BE3 /* DTFolderMonitor.m in Sources */,
				DD90CDCB1ED77A4800CADE86 /* FilterType.swift in Sources */,
				DD0159CF1ED0CD3A00F980F1 /* PreferencesWindowController.swift in Sources */,
				DD0159D31ED0D3AF00F980F1 /* AccountPreferencesViewController.swift in Sources */,
				DDC678191EDB2CD300A4E19C /* ActionLabel.swift in Sources */,
				DD876D351EC2A7410058EE3B /* ImageDownloadCenter.swift in Sources */,
				DD6E06F61EDBC379000EAEA4 /* WWDCBottomBorderView.swift in Sources */,
				DDAE001D1EC534BF0036C7E9 /* TrackColorView.swift in Sources */,
				DD0159D91ED11A9800F980F1 /* ModalLoadingView.swift in Sources */,
				DDF32EB31EBE5C4D0028E39D /* SessionActionsViewController.swift in Sources */,
				DD7F38761EABFB20002D8C00 /* NSColor+Hex.swift in Sources */,
				DDB28F931EAD48D70077703F /* UserActivityRepresentable.swift in Sources */,
				DDEDFCF11ED927A4002477C8 /* ToggleFilter.swift in Sources */,
				DD7F38801EAC15B4002D8C00 /* RxNil.swift in Sources */,
				DDFA10BF1EBEAAAD001DCF66 /* DownloadManager.swift in Sources */,
				DDD930711ED4EF1F00D61BE3 /* Fonts.swift in Sources */,
				DD0159A71ECFE26200F980F1 /* DeepLink.swift in Sources */,
				DD7F38881EAC2275002D8C00 /* PathUtil.swift in Sources */,
				DDB352821EC7C55300254815 /* DateProvider.swift in Sources */,
				DDC678221EDB956700A4E19C /* BookmarkViewController.swift in Sources */,
				DD7F386A1EABE996002D8C00 /* SessionTableCellView.swift in Sources */,
				DD4DED6B1ED6605D00624EAF /* LoggingHelper.swift in Sources */,
				DD36A4B21E478C6A00B2EA88 /* SessionsSplitViewController.swift in Sources */,
				DDB352841EC7C74C00254815 /* LiveObserver.swift in Sources */,
				DDF32EAF1EBE34CB0028E39D /* TitleTableCellView.swift in Sources */,
				DD7F385F1EABD631002D8C00 /* WWDCTabViewController.swift in Sources */,
				DDCE7ED91EA7A86600C7A3CA /* AppCoordinator.swift in Sources */,
				DD0159D11ED0CEF500F980F1 /* PreferencesCoordinator.swift in Sources */,
				DDEDFCF31ED92F2A002477C8 /* TextualFilter.swift in Sources */,
				DD0159A91ED09F5D00F980F1 /* AppCoordinator+Bookmarks.swift in Sources */,
				DD6E06F41EDBC11F000EAEA4 /* WWDCTextButton.swift in Sources */,
				DD7F38621EABD6CF002D8C00 /* SessionsTableViewController.swift in Sources */,
				DDF32EAD1EBE2F9F0028E39D /* SessionRow.swift in Sources */,
				DD6E06F81EDBC62D000EAEA4 /* TranscriptTableViewController.swift in Sources */,
				DD36A4B01E478C6A00B2EA88 /* AppDelegate.swift in Sources */,
				DD6E06FC1EDBCA7E000EAEA4 /* TranscriptTableCellView.swift in Sources */,
				DDF32EB91EBE65B50028E39D /* AppCoordinator+Shelf.swift in Sources */,
				DDB3529C1EC8AB5D00254815 /* WWDCLayer.swift in Sources */,
				DD7F38651EABD6DF002D8C00 /* SessionDetailsViewController.swift in Sources */,
				DD34A79B1EC3CD5900E0B575 /* Constants.swift in Sources */,
				DD90CDCD1ED7A5ED00CADE86 /* SearchCoordinator.swift in Sources */,
				DD9301C01EE3212D00BE724B /* ChromeCastPlaybackProvider.swift in Sources */,
				DDB28F6F1EACFCDB0077703F /* VibrantButton.swift in Sources */,
				DD0159FC1ED23F7700F980F1 /* RemoteEnvironment.swift in Sources */,
				DDEA85FC1EB52AB5002AE0EB /* VideoPlayerWindowController.swift in Sources */,
				DDF32EBF1EBE68EE0028E39D /* NSTableView+Rx.swift in Sources */,
				DD7F387D1EAC113A002D8C00 /* WWDCTextField.swift in Sources */,
				DDB352801EC7C4CA00254815 /* Arguments.swift in Sources */,
				DD7F387A1EAC0CE3002D8C00 /* SessionSummaryViewController.swift in Sources */,
				DD7F386F1EABF631002D8C00 /* NSTableView+IGListKit.swift in Sources */,
				DD382B7E1EAC3565009760C4 /* TabItemView.swift in Sources */,
				DD382B7B1EAC345F009760C4 /* MaskImageView.m in Sources */,
				DDCE7ECD1EA7A0F800C7A3CA /* MainWindowController.swift in Sources */,
				DDC6780F1EDB253D00A4E19C /* AboutWindowController.swift in Sources */,
				01B3EB4A1EEDD23100DE1003 /* AppCoordinator+SessionTableViewContextMenuActions.swift in Sources */,
				DD2E27881EAC2CCB0009D7B6 /* ShelfView.swift in Sources */,
				DDEDFCF51ED9FF8A002477C8 /* WWDCSegmentedControl.swift in Sources */,
				DDF32EB71EBE65930028E39D /* AppCoordinator+UserActivity.swift in Sources */,
				DD382B7C1EAC345F009760C4 /* NSImage+CGImage.m in Sources */,
				DDEDFCEF1ED92785002477C8 /* MultipleChoiceFilter.swift in Sources */,
				DDEA85FB1EB52AB5002AE0EB /* VideoPlayerViewController.swift in Sources */,
				DDC6781B1EDB629C00A4E19C /* GeneralPreferencesViewController.swift in Sources */,
				DD4648471ECA5947005C57C6 /* WWDCWindow.swift in Sources */,
				DDB28F911EAD2A050077703F /* WWDCAlert.swift in Sources */,
				DD90CDC81ED77A3900CADE86 /* SearchFiltersViewController.swift in Sources */,
				DDF32EBB1EBE65DD0028E39D /* AppCoordinator+SessionActions.swift in Sources */,
			);
			runOnlyForDeploymentPostprocessing = 0;
		};
		DD36A4C31E478D7E00B2EA88 /* Sources */ = {
			isa = PBXSourcesBuildPhase;
			buildActionMask = 2147483647;
			files = (
				DD5DEC2F1E4AAC9300426FA6 /* DateAdapter.swift in Sources */,
				DDAE7C5E1E5C723A00CEA205 /* Resource+Error.swift in Sources */,
				DDAE7C5A1E5C652600CEA205 /* Environment.swift in Sources */,
				DDC677ED1EDA6A3000A4E19C /* TranscriptIndexer.swift in Sources */,
				DDDAA3CD1EC746BC00DF9D02 /* ScheduleSection.swift in Sources */,
				DDC6780C1EDA77CE00A4E19C /* TranscriptIndexingServiceProtocol.swift in Sources */,
				DD0F0C561E7B8DD600B52184 /* Storage.swift in Sources */,
				DDAE001B1EC52D2B0036C7E9 /* SessionProgress.swift in Sources */,
				DDAE7C651E5CA81C00CEA205 /* SessionsResponse.swift in Sources */,
				DD65FD591E48A0C90054DD35 /* Photo.swift in Sources */,
				DD65FD6B1E48BD9F0054DD35 /* Favorite.swift in Sources */,
				DD65FD511E48A05C0054DD35 /* Session.swift in Sources */,
				DD34DA0B1E4AB3E400F25C45 /* RoomsJSONAdapter.swift in Sources */,
				DD65FD531E48A06A0054DD35 /* NewsItem.swift in Sources */,
				DDD3797D1E4AB655005FE876 /* TracksJSONAdapter.swift in Sources */,
				DDEDFCF81EDA33C3002477C8 /* CloudKitHelper.swift in Sources */,
				DD65FD5D1E48A11F0054DD35 /* Track.swift in Sources */,
				DD7F385D1EABD449002D8C00 /* SyncEngine.swift in Sources */,
				DDAE7C631E5C7E7800CEA205 /* ScheduleResponse.swift in Sources */,
				DD5DEC201E4AA6F800426FA6 /* Adapter.swift in Sources */,
				DD5DEC221E4AA7F100426FA6 /* EventsJSONAdapter.swift in Sources */,
				DDAE7C601E5C7E3400CEA205 /* ScheduleResponseAdapter.swift in Sources */,
				DD65FD6D1E48BE270054DD35 /* Bookmark.swift in Sources */,
				DD5DEC1E1E4AA6B800426FA6 /* Result.swift in Sources */,
				DD65FD5B1E48A1080054DD35 /* Focus.swift in Sources */,
				DD54CD141E4AC21F000BF5F2 /* SessionAssetsAdapter.swift in Sources */,
				DDAE7C581E5C629800CEA205 /* AppleAPIClient.swift in Sources */,
				DD3C4D291E5622950093BBD0 /* PhotosJSONAdapter.swift in Sources */,
				DD65FD671E48BAAD0054DD35 /* Transcript.swift in Sources */,
				DD0353491E5545B300D5E343 /* SessionInstancesJSONAdapter.swift in Sources */,
				DD65FD631E48ACA90054DD35 /* Keyword.swift in Sources */,
				DD54CD101E4AB8ED000BF5F2 /* KeywordsJSONAdapter.swift in Sources */,
				DD65FD551E48A0A70054DD35 /* Room.swift in Sources */,
				DD65FD691E48BBEF0054DD35 /* TranscriptAnnotation.swift in Sources */,
				DDAE7C4D1E5BA4D100CEA205 /* TranscriptsJSONAdapter.swift in Sources */,
				DD65FD4C1E489FF50054DD35 /* SessionAsset.swift in Sources */,
				DDD930731ED52B2900D61BE3 /* Download.swift in Sources */,
				DD3C4D2B1E564AE80093BBD0 /* NewsItemsJSONAdapter.swift in Sources */,
				DD65FD5F1E48A3900054DD35 /* SessionInstance.swift in Sources */,
				DD65FD571E48A0BD0054DD35 /* Event.swift in Sources */,
				DD6477311E55231A00386D93 /* LiveVideosAdapter.swift in Sources */,
				DDC678171EDB27EF00A4E19C /* ContributorsFetcher.swift in Sources */,
				DDAE7C6B1E5CA97A00CEA205 /* SessionsResponseAdapter.swift in Sources */,
				DD65FD611E48A86A0054DD35 /* PhotoRepresentation.swift in Sources */,
				DD6477331E5535DE00386D93 /* SessionsJSONAdapter.swift in Sources */,
				DD54CD121E4AB95F000BF5F2 /* FocusesJSONAdapter.swift in Sources */,
			);
			runOnlyForDeploymentPostprocessing = 0;
		};
		DD36A4CC1E478D7E00B2EA88 /* Sources */ = {
			isa = PBXSourcesBuildPhase;
			buildActionMask = 2147483647;
			files = (
				DD36A4D81E478D7E00B2EA88 /* DatabaseTests.swift in Sources */,
				DDAE7C5C1E5C707A00CEA205 /* NetworkingTests.swift in Sources */,
				DD34DA071E4AB0E400F25C45 /* AdapterTests.swift in Sources */,
			);
			runOnlyForDeploymentPostprocessing = 0;
		};
		DDC677EE1EDA76A100A4E19C /* Sources */ = {
			isa = PBXSourcesBuildPhase;
			buildActionMask = 2147483647;
			files = (
				DDC6780B1EDA76FD00A4E19C /* TranscriptIndexingService.swift in Sources */,
				DDC677F91EDA76A100A4E19C /* main.m in Sources */,
				DDC678061EDA76CE00A4E19C /* TranscriptIndexingServiceProtocol.swift in Sources */,
			);
			runOnlyForDeploymentPostprocessing = 0;
		};
		DDDAA3E91EC7653200DF9D02 /* Sources */ = {
			isa = PBXSourcesBuildPhase;
			buildActionMask = 2147483647;
			files = (
				DDDAA4071EC76D9300DF9D02 /* TBPreferences.swift in Sources */,
				DDDAA40A1EC775B500DF9D02 /* TBSession.swift in Sources */,
				DDDAA4021EC768C500DF9D02 /* TBUserDataMigrator.swift in Sources */,
				DDB352A61EC90ACA00254815 /* TBProphylaxis.m in Sources */,
			);
			runOnlyForDeploymentPostprocessing = 0;
		};
		DDF721911ECA12780054C503 /* Sources */ = {
			isa = PBXSourcesBuildPhase;
			buildActionMask = 2147483647;
			files = (
				DDF721D11ECA12A40054C503 /* PUITimelineAnnotation.swift in Sources */,
				DDF721C81ECA12A40054C503 /* PUIPictureContainerViewController.swift in Sources */,
				DDF721D51ECA12A40054C503 /* AVPlayer+Validation.swift in Sources */,
				DDF721CA1ECA12A40054C503 /* Images.swift in Sources */,
				DDF721CE1ECA12A40054C503 /* PUIExternalPlaybackConsumer.swift in Sources */,
				DDF721E01ECA12A40054C503 /* PUISlider.swift in Sources */,
				DDF721DA1ECA12A40054C503 /* PUIAnnotationLayer.swift in Sources */,
				DDF721CC1ECA12A40054C503 /* PUIExternalPlaybackProviderRegistration.swift in Sources */,
				DDF721C91ECA12A40054C503 /* Colors.swift in Sources */,
				DDED75571ED3C1BF000BA817 /* PUIScrimContainerView.swift in Sources */,
				DDF721D01ECA12A40054C503 /* PUIPlayerViewDelegates.swift in Sources */,
				DDF721CF1ECA12A40054C503 /* PUIExternalPlaybackProvider.swift in Sources */,
				DDF721DE1ECA12A40054C503 /* PUIPlayerView.swift in Sources */,
				DDF721D21ECA12A40054C503 /* PUITimelineDelegate.swift in Sources */,
				DDF721D61ECA12A40054C503 /* DebugLog.swift in Sources */,
				DDF721D81ECA12A40054C503 /* NSWindow+Snapshot.swift in Sources */,
				DDC678241EDBA25A00A4E19C /* PUIAnnotationWindow.swift in Sources */,
				DDF721C71ECA12A40054C503 /* PUIExternalPlaybackStatusViewController.swift in Sources */,
				DDF721E11ECA12A40054C503 /* PUITimelineView.swift in Sources */,
				DDF721DF1ECA12A40054C503 /* PUIPlayerWindow.swift in Sources */,
				DDF721CB1ECA12A40054C503 /* Speeds.swift in Sources */,
				DDF721DB1ECA12A40054C503 /* PUIBoringLayer.swift in Sources */,
				DDF721DD1ECA12A40054C503 /* PUIButton.swift in Sources */,
				DDF721D71ECA12A40054C503 /* NSEvent+ForceTouch.swift in Sources */,
				DDC6781F1EDB8EDA00A4E19C /* PUIAnnotationWindowController.swift in Sources */,
				DDF721D91ECA12A40054C503 /* String+CMTime.swift in Sources */,
				DDF721DC1ECA12A40054C503 /* PUIBufferLayer.swift in Sources */,
			);
			runOnlyForDeploymentPostprocessing = 0;
		};
		DDF721E41ECA1DCF0054C503 /* Sources */ = {
			isa = PBXSourcesBuildPhase;
			buildActionMask = 2147483647;
			files = (
				DDF722021ECA26F70054C503 /* CMSCloudKitUtil.swift in Sources */,
				DDF721F91ECA1E0E0054C503 /* CMSUserProfile.swift in Sources */,
				DDF722001ECA23DA0054C503 /* CMSCommunityCenter.swift in Sources */,
				DDF721FD1ECA1EB20054C503 /* CMSCloudKitRepresentable.swift in Sources */,
				DD4648451ECA53A4005C57C6 /* CMSSubscriptionManager.swift in Sources */,
			);
			runOnlyForDeploymentPostprocessing = 0;
		};
/* End PBXSourcesBuildPhase section */

/* Begin PBXTargetDependency section */
		DD36A4D31E478D7E00B2EA88 /* PBXTargetDependency */ = {
			isa = PBXTargetDependency;
			target = DD36A4C71E478D7E00B2EA88 /* ConfCore */;
			targetProxy = DD36A4D21E478D7E00B2EA88 /* PBXContainerItemProxy */;
		};
		DD36A4D51E478D7E00B2EA88 /* PBXTargetDependency */ = {
			isa = PBXTargetDependency;
			target = DD36A4AB1E478C6900B2EA88 /* WWDC */;
			targetProxy = DD36A4D41E478D7E00B2EA88 /* PBXContainerItemProxy */;
		};
		DD36A4DC1E478D7E00B2EA88 /* PBXTargetDependency */ = {
			isa = PBXTargetDependency;
			target = DD36A4C71E478D7E00B2EA88 /* ConfCore */;
			targetProxy = DD36A4DB1E478D7E00B2EA88 /* PBXContainerItemProxy */;
		};
		DDB352951EC7FFE900254815 /* PBXTargetDependency */ = {
			isa = PBXTargetDependency;
			target = DD36A4C71E478D7E00B2EA88 /* ConfCore */;
			targetProxy = DDB352941EC7FFE900254815 /* PBXContainerItemProxy */;
		};
		DDC677FC1EDA76A100A4E19C /* PBXTargetDependency */ = {
			isa = PBXTargetDependency;
			target = DDC677F11EDA76A100A4E19C /* TranscriptIndexingService */;
			targetProxy = DDC677FB1EDA76A100A4E19C /* PBXContainerItemProxy */;
		};
		DDDAA3F41EC7653300DF9D02 /* PBXTargetDependency */ = {
			isa = PBXTargetDependency;
			target = DDDAA3ED1EC7653200DF9D02 /* ThrowBack */;
			targetProxy = DDDAA3F31EC7653300DF9D02 /* PBXContainerItemProxy */;
		};
		DDF7219C1ECA12780054C503 /* PBXTargetDependency */ = {
			isa = PBXTargetDependency;
			target = DDF721951ECA12780054C503 /* PlayerUI */;
			targetProxy = DDF7219B1ECA12780054C503 /* PBXContainerItemProxy */;
		};
		DDF721EF1ECA1DCF0054C503 /* PBXTargetDependency */ = {
			isa = PBXTargetDependency;
			target = DDF721E81ECA1DCF0054C503 /* CommunitySupport */;
			targetProxy = DDF721EE1ECA1DCF0054C503 /* PBXContainerItemProxy */;
		};
/* End PBXTargetDependency section */

/* Begin PBXVariantGroup section */
		DD36A4B51E478C6A00B2EA88 /* Main.storyboard */ = {
			isa = PBXVariantGroup;
			children = (
				DD36A4B61E478C6A00B2EA88 /* Base */,
			);
			name = Main.storyboard;
			sourceTree = "<group>";
		};
		DDC678101EDB26D000A4E19C /* AboutWindowController.xib */ = {
			isa = PBXVariantGroup;
			children = (
				DDC678111EDB26D000A4E19C /* Base */,
			);
			name = AboutWindowController.xib;
			sourceTree = "<group>";
		};
/* End PBXVariantGroup section */

/* Begin XCBuildConfiguration section */
		DD36A4B91E478C6A00B2EA88 /* Debug */ = {
			isa = XCBuildConfiguration;
			buildSettings = {
				ALWAYS_SEARCH_USER_PATHS = NO;
				CLANG_ANALYZER_NONNULL = YES;
				CLANG_CXX_LANGUAGE_STANDARD = "gnu++0x";
				CLANG_CXX_LIBRARY = "libc++";
				CLANG_ENABLE_MODULES = YES;
				CLANG_ENABLE_OBJC_ARC = YES;
				CLANG_WARN_BOOL_CONVERSION = YES;
				CLANG_WARN_CONSTANT_CONVERSION = YES;
				CLANG_WARN_DIRECT_OBJC_ISA_USAGE = YES_ERROR;
				CLANG_WARN_DOCUMENTATION_COMMENTS = YES;
				CLANG_WARN_EMPTY_BODY = YES;
				CLANG_WARN_ENUM_CONVERSION = YES;
				CLANG_WARN_INFINITE_RECURSION = YES;
				CLANG_WARN_INT_CONVERSION = YES;
				CLANG_WARN_OBJC_ROOT_CLASS = YES_ERROR;
				CLANG_WARN_SUSPICIOUS_MOVE = YES;
				CLANG_WARN_UNREACHABLE_CODE = YES;
				CLANG_WARN__DUPLICATE_METHOD_MATCH = YES;
				CODE_SIGN_IDENTITY = "-";
				COPY_PHASE_STRIP = NO;
				DEBUG_INFORMATION_FORMAT = dwarf;
				ENABLE_STRICT_OBJC_MSGSEND = YES;
				ENABLE_TESTABILITY = YES;
				GCC_C_LANGUAGE_STANDARD = gnu99;
				GCC_DYNAMIC_NO_PIC = NO;
				GCC_NO_COMMON_BLOCKS = YES;
				GCC_OPTIMIZATION_LEVEL = 0;
				GCC_PREPROCESSOR_DEFINITIONS = (
					"DEBUG=1",
					"$(inherited)",
				);
				GCC_WARN_64_TO_32_BIT_CONVERSION = YES;
				GCC_WARN_ABOUT_RETURN_TYPE = YES_ERROR;
				GCC_WARN_UNDECLARED_SELECTOR = YES;
				GCC_WARN_UNINITIALIZED_AUTOS = YES_AGGRESSIVE;
				GCC_WARN_UNUSED_FUNCTION = YES;
				GCC_WARN_UNUSED_VARIABLE = YES;
				MACOSX_DEPLOYMENT_TARGET = 10.12;
				MTL_ENABLE_DEBUG_INFO = YES;
				ONLY_ACTIVE_ARCH = YES;
				SDKROOT = macosx;
				SWIFT_ACTIVE_COMPILATION_CONDITIONS = DEBUG;
				SWIFT_OPTIMIZATION_LEVEL = "-Onone";
			};
			name = Debug;
		};
		DD36A4BA1E478C6A00B2EA88 /* Release */ = {
			isa = XCBuildConfiguration;
			buildSettings = {
				ALWAYS_SEARCH_USER_PATHS = NO;
				CLANG_ANALYZER_NONNULL = YES;
				CLANG_CXX_LANGUAGE_STANDARD = "gnu++0x";
				CLANG_CXX_LIBRARY = "libc++";
				CLANG_ENABLE_MODULES = YES;
				CLANG_ENABLE_OBJC_ARC = YES;
				CLANG_WARN_BOOL_CONVERSION = YES;
				CLANG_WARN_CONSTANT_CONVERSION = YES;
				CLANG_WARN_DIRECT_OBJC_ISA_USAGE = YES_ERROR;
				CLANG_WARN_DOCUMENTATION_COMMENTS = YES;
				CLANG_WARN_EMPTY_BODY = YES;
				CLANG_WARN_ENUM_CONVERSION = YES;
				CLANG_WARN_INFINITE_RECURSION = YES;
				CLANG_WARN_INT_CONVERSION = YES;
				CLANG_WARN_OBJC_ROOT_CLASS = YES_ERROR;
				CLANG_WARN_SUSPICIOUS_MOVE = YES;
				CLANG_WARN_UNREACHABLE_CODE = YES;
				CLANG_WARN__DUPLICATE_METHOD_MATCH = YES;
				CODE_SIGN_IDENTITY = "-";
				COPY_PHASE_STRIP = NO;
				DEBUG_INFORMATION_FORMAT = "dwarf-with-dsym";
				ENABLE_NS_ASSERTIONS = NO;
				ENABLE_STRICT_OBJC_MSGSEND = YES;
				GCC_C_LANGUAGE_STANDARD = gnu99;
				GCC_NO_COMMON_BLOCKS = YES;
				GCC_WARN_64_TO_32_BIT_CONVERSION = YES;
				GCC_WARN_ABOUT_RETURN_TYPE = YES_ERROR;
				GCC_WARN_UNDECLARED_SELECTOR = YES;
				GCC_WARN_UNINITIALIZED_AUTOS = YES_AGGRESSIVE;
				GCC_WARN_UNUSED_FUNCTION = YES;
				GCC_WARN_UNUSED_VARIABLE = YES;
				MACOSX_DEPLOYMENT_TARGET = 10.12;
				MTL_ENABLE_DEBUG_INFO = NO;
				SDKROOT = macosx;
				SWIFT_OPTIMIZATION_LEVEL = "-Owholemodule";
			};
			name = Release;
		};
		DD36A4BC1E478C6A00B2EA88 /* Debug */ = {
			isa = XCBuildConfiguration;
			buildSettings = {
				ALWAYS_EMBED_SWIFT_STANDARD_LIBRARIES = YES;
				CLANG_ENABLE_MODULES = YES;
				CODE_SIGN_ENTITLEMENTS = "";
				CODE_SIGN_IDENTITY = "";
				COMBINE_HIDPI_IMAGES = YES;
				DEVELOPMENT_TEAM = "";
				FRAMEWORK_SEARCH_PATHS = (
					"$(inherited)",
					"$(PROJECT_DIR)/Carthage/Build/Mac",
					"$(PROJECT_DIR)",
				);
				HEADER_SEARCH_PATHS = "$(inherited)";
				INFOPLIST_FILE = WWDC/Info.plist;
				LD_RUNPATH_SEARCH_PATHS = "$(inherited) @executable_path/../Frameworks";
				LIBRARY_SEARCH_PATHS = "$(inherited)";
				PRODUCT_BUNDLE_IDENTIFIER = io.wwdc.app;
				PRODUCT_NAME = "$(TARGET_NAME)";
				PROVISIONING_PROFILE_SPECIFIER = "";
				SWIFT_OBJC_BRIDGING_HEADER = "WWDC/WWDC-Bridging-Header.h";
				SWIFT_OPTIMIZATION_LEVEL = "-Onone";
				SWIFT_VERSION = 3.0;
			};
			name = Debug;
		};
		DD36A4BD1E478C6A00B2EA88 /* Release */ = {
			isa = XCBuildConfiguration;
			buildSettings = {
				ALWAYS_EMBED_SWIFT_STANDARD_LIBRARIES = YES;
				CLANG_ENABLE_MODULES = YES;
				CODE_SIGN_ENTITLEMENTS = "";
				CODE_SIGN_IDENTITY = "";
				COMBINE_HIDPI_IMAGES = YES;
				DEVELOPMENT_TEAM = "";
				FRAMEWORK_SEARCH_PATHS = (
					"$(inherited)",
					"$(PROJECT_DIR)/Carthage/Build/Mac",
					"$(PROJECT_DIR)",
				);
				HEADER_SEARCH_PATHS = "$(inherited)";
				INFOPLIST_FILE = WWDC/Info.plist;
				LD_RUNPATH_SEARCH_PATHS = "$(inherited) @executable_path/../Frameworks";
				LIBRARY_SEARCH_PATHS = "$(inherited)";
				PRODUCT_BUNDLE_IDENTIFIER = io.wwdc.app;
				PRODUCT_NAME = "$(TARGET_NAME)";
				PROVISIONING_PROFILE_SPECIFIER = "";
				SWIFT_OBJC_BRIDGING_HEADER = "WWDC/WWDC-Bridging-Header.h";
				SWIFT_VERSION = 3.0;
			};
			name = Release;
		};
		DD36A4DF1E478D7E00B2EA88 /* Debug */ = {
			isa = XCBuildConfiguration;
			buildSettings = {
				APPLICATION_EXTENSION_API_ONLY = YES;
				CLANG_ENABLE_MODULES = YES;
				CODE_SIGN_IDENTITY = "";
				COMBINE_HIDPI_IMAGES = YES;
				CURRENT_PROJECT_VERSION = 1;
				DEFINES_MODULE = YES;
				DEVELOPMENT_TEAM = "";
				DYLIB_COMPATIBILITY_VERSION = 1;
				DYLIB_CURRENT_VERSION = 1;
				DYLIB_INSTALL_NAME_BASE = "@rpath";
				FRAMEWORK_SEARCH_PATHS = (
					"$(inherited)",
					"$(PROJECT_DIR)/Carthage/Build/Mac",
				);
				FRAMEWORK_VERSION = A;
				INFOPLIST_FILE = ConfCore/Info.plist;
				INSTALL_PATH = "$(LOCAL_LIBRARY_DIR)/Frameworks";
				LD_RUNPATH_SEARCH_PATHS = "$(inherited) @executable_path/../Frameworks @loader_path/Frameworks";
				PRODUCT_BUNDLE_IDENTIFIER = io.wwdc.lib.ConfCore;
				PRODUCT_NAME = "$(TARGET_NAME)";
				PROVISIONING_PROFILE_SPECIFIER = "";
				SKIP_INSTALL = YES;
				SWIFT_OPTIMIZATION_LEVEL = "-Onone";
				SWIFT_VERSION = 3.0;
				VERSIONING_SYSTEM = "apple-generic";
				VERSION_INFO_PREFIX = "";
			};
			name = Debug;
		};
		DD36A4E01E478D7E00B2EA88 /* Release */ = {
			isa = XCBuildConfiguration;
			buildSettings = {
				APPLICATION_EXTENSION_API_ONLY = YES;
				CLANG_ENABLE_MODULES = YES;
				CODE_SIGN_IDENTITY = "";
				COMBINE_HIDPI_IMAGES = YES;
				CURRENT_PROJECT_VERSION = 1;
				DEFINES_MODULE = YES;
				DEVELOPMENT_TEAM = "";
				DYLIB_COMPATIBILITY_VERSION = 1;
				DYLIB_CURRENT_VERSION = 1;
				DYLIB_INSTALL_NAME_BASE = "@rpath";
				FRAMEWORK_SEARCH_PATHS = (
					"$(inherited)",
					"$(PROJECT_DIR)/Carthage/Build/Mac",
				);
				FRAMEWORK_VERSION = A;
				INFOPLIST_FILE = ConfCore/Info.plist;
				INSTALL_PATH = "$(LOCAL_LIBRARY_DIR)/Frameworks";
				LD_RUNPATH_SEARCH_PATHS = "$(inherited) @executable_path/../Frameworks @loader_path/Frameworks";
				PRODUCT_BUNDLE_IDENTIFIER = io.wwdc.lib.ConfCore;
				PRODUCT_NAME = "$(TARGET_NAME)";
				PROVISIONING_PROFILE_SPECIFIER = "";
				SKIP_INSTALL = YES;
				SWIFT_VERSION = 3.0;
				VERSIONING_SYSTEM = "apple-generic";
				VERSION_INFO_PREFIX = "";
			};
			name = Release;
		};
		DD36A4E11E478D7E00B2EA88 /* Debug */ = {
			isa = XCBuildConfiguration;
			buildSettings = {
				ALWAYS_EMBED_SWIFT_STANDARD_LIBRARIES = YES;
				COMBINE_HIDPI_IMAGES = YES;
				DEVELOPMENT_TEAM = 8C7439RJLG;
				FRAMEWORK_SEARCH_PATHS = (
					"$(inherited)",
					"$(PROJECT_DIR)/Carthage/Build/Mac",
				);
				INFOPLIST_FILE = ConfCoreTests/Info.plist;
				LD_RUNPATH_SEARCH_PATHS = "$(inherited) @executable_path/../Frameworks @loader_path/../Frameworks";
				PRODUCT_BUNDLE_IDENTIFIER = br.com.guilhermerambo.ConfCoreTests;
				PRODUCT_NAME = "$(TARGET_NAME)";
				SWIFT_VERSION = 3.0;
				TEST_HOST = "$(BUILT_PRODUCTS_DIR)/WWDC.app/Contents/MacOS/WWDC";
			};
			name = Debug;
		};
		DD36A4E21E478D7E00B2EA88 /* Release */ = {
			isa = XCBuildConfiguration;
			buildSettings = {
				ALWAYS_EMBED_SWIFT_STANDARD_LIBRARIES = YES;
				COMBINE_HIDPI_IMAGES = YES;
				DEVELOPMENT_TEAM = 8C7439RJLG;
				FRAMEWORK_SEARCH_PATHS = (
					"$(inherited)",
					"$(PROJECT_DIR)/Carthage/Build/Mac",
				);
				INFOPLIST_FILE = ConfCoreTests/Info.plist;
				LD_RUNPATH_SEARCH_PATHS = "$(inherited) @executable_path/../Frameworks @loader_path/../Frameworks";
				PRODUCT_BUNDLE_IDENTIFIER = br.com.guilhermerambo.ConfCoreTests;
				PRODUCT_NAME = "$(TARGET_NAME)";
				SWIFT_VERSION = 3.0;
				TEST_HOST = "$(BUILT_PRODUCTS_DIR)/WWDC.app/Contents/MacOS/WWDC";
			};
			name = Release;
		};
		DD5910641ECA0C17003C32A4 /* Debug with iCloud */ = {
			isa = XCBuildConfiguration;
			buildSettings = {
				ALWAYS_SEARCH_USER_PATHS = NO;
				CLANG_ANALYZER_NONNULL = YES;
				CLANG_CXX_LANGUAGE_STANDARD = "gnu++0x";
				CLANG_CXX_LIBRARY = "libc++";
				CLANG_ENABLE_MODULES = YES;
				CLANG_ENABLE_OBJC_ARC = YES;
				CLANG_WARN_BOOL_CONVERSION = YES;
				CLANG_WARN_CONSTANT_CONVERSION = YES;
				CLANG_WARN_DIRECT_OBJC_ISA_USAGE = YES_ERROR;
				CLANG_WARN_DOCUMENTATION_COMMENTS = YES;
				CLANG_WARN_EMPTY_BODY = YES;
				CLANG_WARN_ENUM_CONVERSION = YES;
				CLANG_WARN_INFINITE_RECURSION = YES;
				CLANG_WARN_INT_CONVERSION = YES;
				CLANG_WARN_OBJC_ROOT_CLASS = YES_ERROR;
				CLANG_WARN_SUSPICIOUS_MOVE = YES;
				CLANG_WARN_UNREACHABLE_CODE = YES;
				CLANG_WARN__DUPLICATE_METHOD_MATCH = YES;
				CODE_SIGN_IDENTITY = "-";
				COPY_PHASE_STRIP = NO;
				DEBUG_INFORMATION_FORMAT = dwarf;
				ENABLE_STRICT_OBJC_MSGSEND = YES;
				ENABLE_TESTABILITY = YES;
				GCC_C_LANGUAGE_STANDARD = gnu99;
				GCC_DYNAMIC_NO_PIC = NO;
				GCC_NO_COMMON_BLOCKS = YES;
				GCC_OPTIMIZATION_LEVEL = 0;
				GCC_PREPROCESSOR_DEFINITIONS = (
					"DEBUG=1",
					"$(inherited)",
				);
				GCC_WARN_64_TO_32_BIT_CONVERSION = YES;
				GCC_WARN_ABOUT_RETURN_TYPE = YES_ERROR;
				GCC_WARN_UNDECLARED_SELECTOR = YES;
				GCC_WARN_UNINITIALIZED_AUTOS = YES_AGGRESSIVE;
				GCC_WARN_UNUSED_FUNCTION = YES;
				GCC_WARN_UNUSED_VARIABLE = YES;
				MACOSX_DEPLOYMENT_TARGET = 10.12;
				MTL_ENABLE_DEBUG_INFO = YES;
				ONLY_ACTIVE_ARCH = YES;
				SDKROOT = macosx;
				SWIFT_ACTIVE_COMPILATION_CONDITIONS = DEBUG;
				SWIFT_OPTIMIZATION_LEVEL = "-Onone";
			};
			name = "Debug with iCloud";
		};
		DD5910651ECA0C17003C32A4 /* Debug with iCloud */ = {
			isa = XCBuildConfiguration;
			buildSettings = {
				ALWAYS_EMBED_SWIFT_STANDARD_LIBRARIES = YES;
				CLANG_ENABLE_MODULES = YES;
				CODE_SIGN_ENTITLEMENTS = WWDC/WWDC.entitlements;
				CODE_SIGN_IDENTITY = "Mac Developer";
				COMBINE_HIDPI_IMAGES = YES;
				DEVELOPMENT_TEAM = 8C7439RJLG;
				FRAMEWORK_SEARCH_PATHS = (
					"$(inherited)",
					"$(PROJECT_DIR)/Carthage/Build/Mac",
					"$(PROJECT_DIR)",
				);
				HEADER_SEARCH_PATHS = "$(inherited)";
				INFOPLIST_FILE = WWDC/Info.plist;
				LD_RUNPATH_SEARCH_PATHS = "$(inherited) @executable_path/../Frameworks";
				LIBRARY_SEARCH_PATHS = "$(inherited)";
				OTHER_SWIFT_FLAGS = "-D ICLOUD";
				PRODUCT_BUNDLE_IDENTIFIER = io.wwdc.app;
				PRODUCT_NAME = "$(TARGET_NAME)";
				PROVISIONING_PROFILE = "717a46ff-1a4d-4d25-8d72-36cfffca94ba";
				PROVISIONING_PROFILE_SPECIFIER = "WWDC Debug";
				SWIFT_OBJC_BRIDGING_HEADER = "WWDC/WWDC-Bridging-Header.h";
				SWIFT_OPTIMIZATION_LEVEL = "-Onone";
				SWIFT_VERSION = 3.0;
			};
			name = "Debug with iCloud";
		};
		DD5910661ECA0C17003C32A4 /* Debug with iCloud */ = {
			isa = XCBuildConfiguration;
			buildSettings = {
				APPLICATION_EXTENSION_API_ONLY = YES;
				CLANG_ENABLE_MODULES = YES;
				CODE_SIGN_IDENTITY = "";
				COMBINE_HIDPI_IMAGES = YES;
				CURRENT_PROJECT_VERSION = 1;
				DEFINES_MODULE = YES;
				DEVELOPMENT_TEAM = "";
				DYLIB_COMPATIBILITY_VERSION = 1;
				DYLIB_CURRENT_VERSION = 1;
				DYLIB_INSTALL_NAME_BASE = "@rpath";
				FRAMEWORK_SEARCH_PATHS = (
					"$(inherited)",
					"$(PROJECT_DIR)/Carthage/Build/Mac",
				);
				FRAMEWORK_VERSION = A;
				INFOPLIST_FILE = ConfCore/Info.plist;
				INSTALL_PATH = "$(LOCAL_LIBRARY_DIR)/Frameworks";
				LD_RUNPATH_SEARCH_PATHS = "$(inherited) @executable_path/../Frameworks @loader_path/Frameworks";
				PRODUCT_BUNDLE_IDENTIFIER = io.wwdc.lib.ConfCore;
				PRODUCT_NAME = "$(TARGET_NAME)";
				PROVISIONING_PROFILE_SPECIFIER = "";
				SKIP_INSTALL = YES;
				SWIFT_OPTIMIZATION_LEVEL = "-Onone";
				SWIFT_VERSION = 3.0;
				VERSIONING_SYSTEM = "apple-generic";
				VERSION_INFO_PREFIX = "";
			};
			name = "Debug with iCloud";
		};
		DD5910671ECA0C17003C32A4 /* Debug with iCloud */ = {
			isa = XCBuildConfiguration;
			buildSettings = {
				ALWAYS_EMBED_SWIFT_STANDARD_LIBRARIES = YES;
				COMBINE_HIDPI_IMAGES = YES;
				DEVELOPMENT_TEAM = 8C7439RJLG;
				FRAMEWORK_SEARCH_PATHS = (
					"$(inherited)",
					"$(PROJECT_DIR)/Carthage/Build/Mac",
				);
				INFOPLIST_FILE = ConfCoreTests/Info.plist;
				LD_RUNPATH_SEARCH_PATHS = "$(inherited) @executable_path/../Frameworks @loader_path/../Frameworks";
				PRODUCT_BUNDLE_IDENTIFIER = br.com.guilhermerambo.ConfCoreTests;
				PRODUCT_NAME = "$(TARGET_NAME)";
				SWIFT_VERSION = 3.0;
				TEST_HOST = "$(BUILT_PRODUCTS_DIR)/WWDC.app/Contents/MacOS/WWDC";
			};
			name = "Debug with iCloud";
		};
		DD5910681ECA0C17003C32A4 /* Debug with iCloud */ = {
			isa = XCBuildConfiguration;
			buildSettings = {
				APPLICATION_EXTENSION_API_ONLY = YES;
				CLANG_ANALYZER_NUMBER_OBJECT_CONVERSION = YES_AGGRESSIVE;
				CLANG_ENABLE_MODULES = YES;
				CODE_SIGN_IDENTITY = "";
				COMBINE_HIDPI_IMAGES = YES;
				CURRENT_PROJECT_VERSION = 1;
				DEFINES_MODULE = YES;
				DEVELOPMENT_TEAM = "";
				DYLIB_COMPATIBILITY_VERSION = 1;
				DYLIB_CURRENT_VERSION = 1;
				DYLIB_INSTALL_NAME_BASE = "@rpath";
				FRAMEWORK_SEARCH_PATHS = (
					"$(inherited)",
					"$(PROJECT_DIR)/Carthage/Build/Mac",
				);
				FRAMEWORK_VERSION = A;
				INFOPLIST_FILE = ThrowBack/Info.plist;
				INSTALL_PATH = "$(LOCAL_LIBRARY_DIR)/Frameworks";
				LD_RUNPATH_SEARCH_PATHS = "$(inherited) @executable_path/../Frameworks @loader_path/Frameworks";
				PRODUCT_BUNDLE_IDENTIFIER = io.wwdc.lib.ThrowBack;
				PRODUCT_NAME = "$(TARGET_NAME)";
				PROVISIONING_PROFILE_SPECIFIER = "";
				SKIP_INSTALL = YES;
				SWIFT_OPTIMIZATION_LEVEL = "-Onone";
				SWIFT_VERSION = 3.0;
				VERSIONING_SYSTEM = "apple-generic";
				VERSION_INFO_PREFIX = "";
			};
			name = "Debug with iCloud";
		};
		DD5910691ECA0C20003C32A4 /* Release with iCloud */ = {
			isa = XCBuildConfiguration;
			buildSettings = {
				ALWAYS_SEARCH_USER_PATHS = NO;
				CLANG_ANALYZER_NONNULL = YES;
				CLANG_CXX_LANGUAGE_STANDARD = "gnu++0x";
				CLANG_CXX_LIBRARY = "libc++";
				CLANG_ENABLE_MODULES = YES;
				CLANG_ENABLE_OBJC_ARC = YES;
				CLANG_WARN_BOOL_CONVERSION = YES;
				CLANG_WARN_CONSTANT_CONVERSION = YES;
				CLANG_WARN_DIRECT_OBJC_ISA_USAGE = YES_ERROR;
				CLANG_WARN_DOCUMENTATION_COMMENTS = YES;
				CLANG_WARN_EMPTY_BODY = YES;
				CLANG_WARN_ENUM_CONVERSION = YES;
				CLANG_WARN_INFINITE_RECURSION = YES;
				CLANG_WARN_INT_CONVERSION = YES;
				CLANG_WARN_OBJC_ROOT_CLASS = YES_ERROR;
				CLANG_WARN_SUSPICIOUS_MOVE = YES;
				CLANG_WARN_UNREACHABLE_CODE = YES;
				CLANG_WARN__DUPLICATE_METHOD_MATCH = YES;
				CODE_SIGN_IDENTITY = "-";
				COPY_PHASE_STRIP = NO;
				DEBUG_INFORMATION_FORMAT = "dwarf-with-dsym";
				ENABLE_NS_ASSERTIONS = NO;
				ENABLE_STRICT_OBJC_MSGSEND = YES;
				GCC_C_LANGUAGE_STANDARD = gnu99;
				GCC_NO_COMMON_BLOCKS = YES;
				GCC_WARN_64_TO_32_BIT_CONVERSION = YES;
				GCC_WARN_ABOUT_RETURN_TYPE = YES_ERROR;
				GCC_WARN_UNDECLARED_SELECTOR = YES;
				GCC_WARN_UNINITIALIZED_AUTOS = YES_AGGRESSIVE;
				GCC_WARN_UNUSED_FUNCTION = YES;
				GCC_WARN_UNUSED_VARIABLE = YES;
				MACOSX_DEPLOYMENT_TARGET = 10.12;
				MTL_ENABLE_DEBUG_INFO = NO;
				SDKROOT = macosx;
				SWIFT_OPTIMIZATION_LEVEL = "-Owholemodule";
			};
			name = "Release with iCloud";
		};
		DD59106A1ECA0C20003C32A4 /* Release with iCloud */ = {
			isa = XCBuildConfiguration;
			buildSettings = {
				ALWAYS_EMBED_SWIFT_STANDARD_LIBRARIES = YES;
				CLANG_ENABLE_MODULES = YES;
				CODE_SIGN_ENTITLEMENTS = WWDC/WWDC.entitlements;
				CODE_SIGN_IDENTITY = "Developer ID Application";
				COMBINE_HIDPI_IMAGES = YES;
				DEVELOPMENT_TEAM = 8C7439RJLG;
				FRAMEWORK_SEARCH_PATHS = (
					"$(inherited)",
					"$(PROJECT_DIR)/Carthage/Build/Mac",
					"$(PROJECT_DIR)",
				);
				HEADER_SEARCH_PATHS = "$(inherited)";
				INFOPLIST_FILE = WWDC/Info.plist;
				LD_RUNPATH_SEARCH_PATHS = "$(inherited) @executable_path/../Frameworks";
				LIBRARY_SEARCH_PATHS = "$(inherited)";
				OTHER_SWIFT_FLAGS = "-D ICLOUD";
				PRODUCT_BUNDLE_IDENTIFIER = io.wwdc.app;
				PRODUCT_NAME = "$(TARGET_NAME)";
				PROVISIONING_PROFILE = "049bfbc1-4fe0-4b26-b1ae-778629d259f8";
				PROVISIONING_PROFILE_SPECIFIER = "WWDC Release ID";
				SWIFT_OBJC_BRIDGING_HEADER = "WWDC/WWDC-Bridging-Header.h";
				SWIFT_VERSION = 3.0;
			};
			name = "Release with iCloud";
		};
		DD59106B1ECA0C20003C32A4 /* Release with iCloud */ = {
			isa = XCBuildConfiguration;
			buildSettings = {
				APPLICATION_EXTENSION_API_ONLY = YES;
				CLANG_ENABLE_MODULES = YES;
				CODE_SIGN_IDENTITY = "";
				COMBINE_HIDPI_IMAGES = YES;
				CURRENT_PROJECT_VERSION = 1;
				DEFINES_MODULE = YES;
				DEVELOPMENT_TEAM = "";
				DYLIB_COMPATIBILITY_VERSION = 1;
				DYLIB_CURRENT_VERSION = 1;
				DYLIB_INSTALL_NAME_BASE = "@rpath";
				FRAMEWORK_SEARCH_PATHS = (
					"$(inherited)",
					"$(PROJECT_DIR)/Carthage/Build/Mac",
				);
				FRAMEWORK_VERSION = A;
				INFOPLIST_FILE = ConfCore/Info.plist;
				INSTALL_PATH = "$(LOCAL_LIBRARY_DIR)/Frameworks";
				LD_RUNPATH_SEARCH_PATHS = "$(inherited) @executable_path/../Frameworks @loader_path/Frameworks";
				PRODUCT_BUNDLE_IDENTIFIER = io.wwdc.lib.ConfCore;
				PRODUCT_NAME = "$(TARGET_NAME)";
				PROVISIONING_PROFILE_SPECIFIER = "";
				SKIP_INSTALL = YES;
				SWIFT_VERSION = 3.0;
				VERSIONING_SYSTEM = "apple-generic";
				VERSION_INFO_PREFIX = "";
			};
			name = "Release with iCloud";
		};
		DD59106C1ECA0C20003C32A4 /* Release with iCloud */ = {
			isa = XCBuildConfiguration;
			buildSettings = {
				ALWAYS_EMBED_SWIFT_STANDARD_LIBRARIES = YES;
				COMBINE_HIDPI_IMAGES = YES;
				DEVELOPMENT_TEAM = 8C7439RJLG;
				FRAMEWORK_SEARCH_PATHS = (
					"$(inherited)",
					"$(PROJECT_DIR)/Carthage/Build/Mac",
				);
				INFOPLIST_FILE = ConfCoreTests/Info.plist;
				LD_RUNPATH_SEARCH_PATHS = "$(inherited) @executable_path/../Frameworks @loader_path/../Frameworks";
				PRODUCT_BUNDLE_IDENTIFIER = br.com.guilhermerambo.ConfCoreTests;
				PRODUCT_NAME = "$(TARGET_NAME)";
				SWIFT_VERSION = 3.0;
				TEST_HOST = "$(BUILT_PRODUCTS_DIR)/WWDC.app/Contents/MacOS/WWDC";
			};
			name = "Release with iCloud";
		};
		DD59106D1ECA0C20003C32A4 /* Release with iCloud */ = {
			isa = XCBuildConfiguration;
			buildSettings = {
				APPLICATION_EXTENSION_API_ONLY = YES;
				CLANG_ANALYZER_NUMBER_OBJECT_CONVERSION = YES_AGGRESSIVE;
				CLANG_ENABLE_MODULES = YES;
				CODE_SIGN_IDENTITY = "";
				COMBINE_HIDPI_IMAGES = YES;
				CURRENT_PROJECT_VERSION = 1;
				DEFINES_MODULE = YES;
				DEVELOPMENT_TEAM = "";
				DYLIB_COMPATIBILITY_VERSION = 1;
				DYLIB_CURRENT_VERSION = 1;
				DYLIB_INSTALL_NAME_BASE = "@rpath";
				FRAMEWORK_SEARCH_PATHS = (
					"$(inherited)",
					"$(PROJECT_DIR)/Carthage/Build/Mac",
				);
				FRAMEWORK_VERSION = A;
				INFOPLIST_FILE = ThrowBack/Info.plist;
				INSTALL_PATH = "$(LOCAL_LIBRARY_DIR)/Frameworks";
				LD_RUNPATH_SEARCH_PATHS = "$(inherited) @executable_path/../Frameworks @loader_path/Frameworks";
				PRODUCT_BUNDLE_IDENTIFIER = io.wwdc.lib.ThrowBack;
				PRODUCT_NAME = "$(TARGET_NAME)";
				PROVISIONING_PROFILE_SPECIFIER = "";
				SKIP_INSTALL = YES;
				SWIFT_VERSION = 3.0;
				VERSIONING_SYSTEM = "apple-generic";
				VERSION_INFO_PREFIX = "";
			};
			name = "Release with iCloud";
		};
		DDC677FF1EDA76A100A4E19C /* Debug */ = {
			isa = XCBuildConfiguration;
			buildSettings = {
				CLANG_ANALYZER_NUMBER_OBJECT_CONVERSION = YES_AGGRESSIVE;
				CLANG_ENABLE_MODULES = YES;
				CODE_SIGN_IDENTITY = "";
				COMBINE_HIDPI_IMAGES = YES;
				DEVELOPMENT_TEAM = "";
				FRAMEWORK_SEARCH_PATHS = (
					"$(inherited)",
					"$(PROJECT_DIR)/Carthage/Build/Mac",
				);
				INFOPLIST_FILE = TranscriptIndexingService/Info.plist;
				LD_RUNPATH_SEARCH_PATHS = "$(inherited) @executable_path/../Frameworks @loader_path/../Frameworks @loader_path/../../../../Frameworks";
				PRODUCT_BUNDLE_IDENTIFIER = io.wwdc.app.TranscriptIndexingService;
				PRODUCT_NAME = "$(TARGET_NAME)";
				PROVISIONING_PROFILE_SPECIFIER = "";
				SKIP_INSTALL = YES;
				SWIFT_OBJC_BRIDGING_HEADER = "TranscriptIndexingService/TranscriptIndexingService-Bridging-Header.h";
				SWIFT_OPTIMIZATION_LEVEL = "-Onone";
				SWIFT_VERSION = 3.0;
			};
			name = Debug;
		};
		DDC678001EDA76A100A4E19C /* Debug with iCloud */ = {
			isa = XCBuildConfiguration;
			buildSettings = {
				CLANG_ANALYZER_NUMBER_OBJECT_CONVERSION = YES_AGGRESSIVE;
				CLANG_ENABLE_MODULES = YES;
				CODE_SIGN_IDENTITY = "Mac Developer";
				COMBINE_HIDPI_IMAGES = YES;
				DEVELOPMENT_TEAM = 8C7439RJLG;
				FRAMEWORK_SEARCH_PATHS = (
					"$(inherited)",
					"$(PROJECT_DIR)/Carthage/Build/Mac",
				);
				INFOPLIST_FILE = TranscriptIndexingService/Info.plist;
				LD_RUNPATH_SEARCH_PATHS = "$(inherited) @executable_path/../Frameworks @loader_path/../Frameworks @loader_path/../../../../Frameworks";
				PRODUCT_BUNDLE_IDENTIFIER = io.wwdc.app.TranscriptIndexingService;
				PRODUCT_NAME = "$(TARGET_NAME)";
				PROVISIONING_PROFILE_SPECIFIER = "";
				SKIP_INSTALL = YES;
				SWIFT_OBJC_BRIDGING_HEADER = "TranscriptIndexingService/TranscriptIndexingService-Bridging-Header.h";
				SWIFT_OPTIMIZATION_LEVEL = "-Onone";
				SWIFT_VERSION = 3.0;
			};
			name = "Debug with iCloud";
		};
		DDC678011EDA76A100A4E19C /* Release */ = {
			isa = XCBuildConfiguration;
			buildSettings = {
				CLANG_ANALYZER_NUMBER_OBJECT_CONVERSION = YES_AGGRESSIVE;
				CLANG_ENABLE_MODULES = YES;
				CODE_SIGN_IDENTITY = "";
				COMBINE_HIDPI_IMAGES = YES;
				DEVELOPMENT_TEAM = "";
				FRAMEWORK_SEARCH_PATHS = (
					"$(inherited)",
					"$(PROJECT_DIR)/Carthage/Build/Mac",
				);
				INFOPLIST_FILE = TranscriptIndexingService/Info.plist;
				LD_RUNPATH_SEARCH_PATHS = "$(inherited) @executable_path/../Frameworks @loader_path/../Frameworks @loader_path/../../../../Frameworks";
				PRODUCT_BUNDLE_IDENTIFIER = io.wwdc.app.TranscriptIndexingService;
				PRODUCT_NAME = "$(TARGET_NAME)";
				PROVISIONING_PROFILE_SPECIFIER = "";
				SKIP_INSTALL = YES;
				SWIFT_OBJC_BRIDGING_HEADER = "TranscriptIndexingService/TranscriptIndexingService-Bridging-Header.h";
				SWIFT_VERSION = 3.0;
			};
			name = Release;
		};
		DDC678021EDA76A100A4E19C /* Release with iCloud */ = {
			isa = XCBuildConfiguration;
			buildSettings = {
				CLANG_ANALYZER_NUMBER_OBJECT_CONVERSION = YES_AGGRESSIVE;
				CLANG_ENABLE_MODULES = YES;
				CODE_SIGN_IDENTITY = "Mac Developer";
				COMBINE_HIDPI_IMAGES = YES;
				DEVELOPMENT_TEAM = 8C7439RJLG;
				FRAMEWORK_SEARCH_PATHS = (
					"$(inherited)",
					"$(PROJECT_DIR)/Carthage/Build/Mac",
				);
				INFOPLIST_FILE = TranscriptIndexingService/Info.plist;
				LD_RUNPATH_SEARCH_PATHS = "$(inherited) @executable_path/../Frameworks @loader_path/../Frameworks @loader_path/../../../../Frameworks";
				PRODUCT_BUNDLE_IDENTIFIER = io.wwdc.app.TranscriptIndexingService;
				PRODUCT_NAME = "$(TARGET_NAME)";
				PROVISIONING_PROFILE_SPECIFIER = "";
				SKIP_INSTALL = YES;
				SWIFT_OBJC_BRIDGING_HEADER = "TranscriptIndexingService/TranscriptIndexingService-Bridging-Header.h";
				SWIFT_VERSION = 3.0;
			};
			name = "Release with iCloud";
		};
		DDDAA3F81EC7653300DF9D02 /* Debug */ = {
			isa = XCBuildConfiguration;
			buildSettings = {
				APPLICATION_EXTENSION_API_ONLY = YES;
				CLANG_ANALYZER_NUMBER_OBJECT_CONVERSION = YES_AGGRESSIVE;
				CLANG_ENABLE_MODULES = YES;
				CODE_SIGN_IDENTITY = "";
				COMBINE_HIDPI_IMAGES = YES;
				CURRENT_PROJECT_VERSION = 1;
				DEFINES_MODULE = YES;
				DEVELOPMENT_TEAM = "";
				DYLIB_COMPATIBILITY_VERSION = 1;
				DYLIB_CURRENT_VERSION = 1;
				DYLIB_INSTALL_NAME_BASE = "@rpath";
				FRAMEWORK_SEARCH_PATHS = (
					"$(inherited)",
					"$(PROJECT_DIR)/Carthage/Build/Mac",
				);
				FRAMEWORK_VERSION = A;
				INFOPLIST_FILE = ThrowBack/Info.plist;
				INSTALL_PATH = "$(LOCAL_LIBRARY_DIR)/Frameworks";
				LD_RUNPATH_SEARCH_PATHS = "$(inherited) @executable_path/../Frameworks @loader_path/Frameworks";
				PRODUCT_BUNDLE_IDENTIFIER = io.wwdc.lib.ThrowBack;
				PRODUCT_NAME = "$(TARGET_NAME)";
				PROVISIONING_PROFILE_SPECIFIER = "";
				SKIP_INSTALL = YES;
				SWIFT_OPTIMIZATION_LEVEL = "-Onone";
				SWIFT_VERSION = 3.0;
				VERSIONING_SYSTEM = "apple-generic";
				VERSION_INFO_PREFIX = "";
			};
			name = Debug;
		};
		DDDAA3F91EC7653300DF9D02 /* Release */ = {
			isa = XCBuildConfiguration;
			buildSettings = {
				APPLICATION_EXTENSION_API_ONLY = YES;
				CLANG_ANALYZER_NUMBER_OBJECT_CONVERSION = YES_AGGRESSIVE;
				CLANG_ENABLE_MODULES = YES;
				CODE_SIGN_IDENTITY = "";
				COMBINE_HIDPI_IMAGES = YES;
				CURRENT_PROJECT_VERSION = 1;
				DEFINES_MODULE = YES;
				DEVELOPMENT_TEAM = "";
				DYLIB_COMPATIBILITY_VERSION = 1;
				DYLIB_CURRENT_VERSION = 1;
				DYLIB_INSTALL_NAME_BASE = "@rpath";
				FRAMEWORK_SEARCH_PATHS = (
					"$(inherited)",
					"$(PROJECT_DIR)/Carthage/Build/Mac",
				);
				FRAMEWORK_VERSION = A;
				INFOPLIST_FILE = ThrowBack/Info.plist;
				INSTALL_PATH = "$(LOCAL_LIBRARY_DIR)/Frameworks";
				LD_RUNPATH_SEARCH_PATHS = "$(inherited) @executable_path/../Frameworks @loader_path/Frameworks";
				PRODUCT_BUNDLE_IDENTIFIER = io.wwdc.lib.ThrowBack;
				PRODUCT_NAME = "$(TARGET_NAME)";
				PROVISIONING_PROFILE_SPECIFIER = "";
				SKIP_INSTALL = YES;
				SWIFT_VERSION = 3.0;
				VERSIONING_SYSTEM = "apple-generic";
				VERSION_INFO_PREFIX = "";
			};
			name = Release;
		};
		DDF721A01ECA12780054C503 /* Debug */ = {
			isa = XCBuildConfiguration;
			buildSettings = {
				CLANG_ANALYZER_NUMBER_OBJECT_CONVERSION = YES_AGGRESSIVE;
				CODE_SIGN_IDENTITY = "";
				COMBINE_HIDPI_IMAGES = YES;
				CURRENT_PROJECT_VERSION = 1;
				DEFINES_MODULE = YES;
				DEVELOPMENT_TEAM = "";
				DYLIB_COMPATIBILITY_VERSION = 1;
				DYLIB_CURRENT_VERSION = 1;
				DYLIB_INSTALL_NAME_BASE = "@rpath";
				FRAMEWORK_SEARCH_PATHS = (
					"$(inherited)",
					"$(SYSTEM_LIBRARY_DIR)/PrivateFrameworks",
				);
				FRAMEWORK_VERSION = A;
				INFOPLIST_FILE = PlayerUI/Info.plist;
				INSTALL_PATH = "$(LOCAL_LIBRARY_DIR)/Frameworks";
				LD_RUNPATH_SEARCH_PATHS = "$(inherited) @executable_path/../Frameworks @loader_path/Frameworks";
				PRODUCT_BUNDLE_IDENTIFIER = io.wwdc.lib.PlayerUI;
				PRODUCT_NAME = "$(TARGET_NAME)";
				PROVISIONING_PROFILE_SPECIFIER = "";
				SKIP_INSTALL = YES;
				SWIFT_VERSION = 3.0;
				VERSIONING_SYSTEM = "apple-generic";
				VERSION_INFO_PREFIX = "";
			};
			name = Debug;
		};
		DDF721A11ECA12780054C503 /* Debug with iCloud */ = {
			isa = XCBuildConfiguration;
			buildSettings = {
				CLANG_ANALYZER_NUMBER_OBJECT_CONVERSION = YES_AGGRESSIVE;
				CODE_SIGN_IDENTITY = "";
				COMBINE_HIDPI_IMAGES = YES;
				CURRENT_PROJECT_VERSION = 1;
				DEFINES_MODULE = YES;
				DEVELOPMENT_TEAM = "";
				DYLIB_COMPATIBILITY_VERSION = 1;
				DYLIB_CURRENT_VERSION = 1;
				DYLIB_INSTALL_NAME_BASE = "@rpath";
				FRAMEWORK_SEARCH_PATHS = (
					"$(inherited)",
					"$(SYSTEM_LIBRARY_DIR)/PrivateFrameworks",
				);
				FRAMEWORK_VERSION = A;
				INFOPLIST_FILE = PlayerUI/Info.plist;
				INSTALL_PATH = "$(LOCAL_LIBRARY_DIR)/Frameworks";
				LD_RUNPATH_SEARCH_PATHS = "$(inherited) @executable_path/../Frameworks @loader_path/Frameworks";
				PRODUCT_BUNDLE_IDENTIFIER = io.wwdc.lib.PlayerUI;
				PRODUCT_NAME = "$(TARGET_NAME)";
				PROVISIONING_PROFILE_SPECIFIER = "";
				SKIP_INSTALL = YES;
				SWIFT_VERSION = 3.0;
				VERSIONING_SYSTEM = "apple-generic";
				VERSION_INFO_PREFIX = "";
			};
			name = "Debug with iCloud";
		};
		DDF721A21ECA12780054C503 /* Release */ = {
			isa = XCBuildConfiguration;
			buildSettings = {
				CLANG_ANALYZER_NUMBER_OBJECT_CONVERSION = YES_AGGRESSIVE;
				CODE_SIGN_IDENTITY = "";
				COMBINE_HIDPI_IMAGES = YES;
				CURRENT_PROJECT_VERSION = 1;
				DEFINES_MODULE = YES;
				DEVELOPMENT_TEAM = "";
				DYLIB_COMPATIBILITY_VERSION = 1;
				DYLIB_CURRENT_VERSION = 1;
				DYLIB_INSTALL_NAME_BASE = "@rpath";
				FRAMEWORK_SEARCH_PATHS = (
					"$(inherited)",
					"$(SYSTEM_LIBRARY_DIR)/PrivateFrameworks",
				);
				FRAMEWORK_VERSION = A;
				INFOPLIST_FILE = PlayerUI/Info.plist;
				INSTALL_PATH = "$(LOCAL_LIBRARY_DIR)/Frameworks";
				LD_RUNPATH_SEARCH_PATHS = "$(inherited) @executable_path/../Frameworks @loader_path/Frameworks";
				PRODUCT_BUNDLE_IDENTIFIER = io.wwdc.lib.PlayerUI;
				PRODUCT_NAME = "$(TARGET_NAME)";
				PROVISIONING_PROFILE_SPECIFIER = "";
				SKIP_INSTALL = YES;
				SWIFT_VERSION = 3.0;
				VERSIONING_SYSTEM = "apple-generic";
				VERSION_INFO_PREFIX = "";
			};
			name = Release;
		};
		DDF721A31ECA12780054C503 /* Release with iCloud */ = {
			isa = XCBuildConfiguration;
			buildSettings = {
				CLANG_ANALYZER_NUMBER_OBJECT_CONVERSION = YES_AGGRESSIVE;
				CODE_SIGN_IDENTITY = "";
				COMBINE_HIDPI_IMAGES = YES;
				CURRENT_PROJECT_VERSION = 1;
				DEFINES_MODULE = YES;
				DEVELOPMENT_TEAM = "";
				DYLIB_COMPATIBILITY_VERSION = 1;
				DYLIB_CURRENT_VERSION = 1;
				DYLIB_INSTALL_NAME_BASE = "@rpath";
				FRAMEWORK_SEARCH_PATHS = (
					"$(inherited)",
					"$(SYSTEM_LIBRARY_DIR)/PrivateFrameworks",
				);
				FRAMEWORK_VERSION = A;
				INFOPLIST_FILE = PlayerUI/Info.plist;
				INSTALL_PATH = "$(LOCAL_LIBRARY_DIR)/Frameworks";
				LD_RUNPATH_SEARCH_PATHS = "$(inherited) @executable_path/../Frameworks @loader_path/Frameworks";
				PRODUCT_BUNDLE_IDENTIFIER = io.wwdc.lib.PlayerUI;
				PRODUCT_NAME = "$(TARGET_NAME)";
				PROVISIONING_PROFILE_SPECIFIER = "";
				SKIP_INSTALL = YES;
				SWIFT_VERSION = 3.0;
				VERSIONING_SYSTEM = "apple-generic";
				VERSION_INFO_PREFIX = "";
			};
			name = "Release with iCloud";
		};
		DDF721F31ECA1DCF0054C503 /* Debug */ = {
			isa = XCBuildConfiguration;
			buildSettings = {
				CLANG_ANALYZER_NUMBER_OBJECT_CONVERSION = YES_AGGRESSIVE;
				CLANG_ENABLE_MODULES = YES;
				CODE_SIGN_IDENTITY = "";
				COMBINE_HIDPI_IMAGES = YES;
				CURRENT_PROJECT_VERSION = 1;
				DEFINES_MODULE = YES;
				DEVELOPMENT_TEAM = "";
				DYLIB_COMPATIBILITY_VERSION = 1;
				DYLIB_CURRENT_VERSION = 1;
				DYLIB_INSTALL_NAME_BASE = "@rpath";
				FRAMEWORK_SEARCH_PATHS = (
					"$(inherited)",
					"$(PROJECT_DIR)/Carthage/Build/Mac",
				);
				FRAMEWORK_VERSION = A;
				INFOPLIST_FILE = CommunitySupport/Info.plist;
				INSTALL_PATH = "$(LOCAL_LIBRARY_DIR)/Frameworks";
				LD_RUNPATH_SEARCH_PATHS = "$(inherited) @executable_path/../Frameworks @loader_path/Frameworks";
				PRODUCT_BUNDLE_IDENTIFIER = io.wwdc.lib.CommunitySupport;
				PRODUCT_NAME = "$(TARGET_NAME)";
				PROVISIONING_PROFILE_SPECIFIER = "";
				SKIP_INSTALL = YES;
				SWIFT_OPTIMIZATION_LEVEL = "-Onone";
				SWIFT_VERSION = 3.0;
				VERSIONING_SYSTEM = "apple-generic";
				VERSION_INFO_PREFIX = "";
			};
			name = Debug;
		};
		DDF721F41ECA1DCF0054C503 /* Debug with iCloud */ = {
			isa = XCBuildConfiguration;
			buildSettings = {
				CLANG_ANALYZER_NUMBER_OBJECT_CONVERSION = YES_AGGRESSIVE;
				CLANG_ENABLE_MODULES = YES;
				CODE_SIGN_IDENTITY = "Mac Developer";
				COMBINE_HIDPI_IMAGES = YES;
				CURRENT_PROJECT_VERSION = 1;
				DEFINES_MODULE = YES;
				DEVELOPMENT_TEAM = "";
				DYLIB_COMPATIBILITY_VERSION = 1;
				DYLIB_CURRENT_VERSION = 1;
				DYLIB_INSTALL_NAME_BASE = "@rpath";
				FRAMEWORK_SEARCH_PATHS = (
					"$(inherited)",
					"$(PROJECT_DIR)/Carthage/Build/Mac",
				);
				FRAMEWORK_VERSION = A;
				INFOPLIST_FILE = CommunitySupport/Info.plist;
				INSTALL_PATH = "$(LOCAL_LIBRARY_DIR)/Frameworks";
				LD_RUNPATH_SEARCH_PATHS = "$(inherited) @executable_path/../Frameworks @loader_path/Frameworks";
				PRODUCT_BUNDLE_IDENTIFIER = io.wwdc.lib.CommunitySupport;
				PRODUCT_NAME = "$(TARGET_NAME)";
				PROVISIONING_PROFILE_SPECIFIER = "";
				SKIP_INSTALL = YES;
				SWIFT_OPTIMIZATION_LEVEL = "-Onone";
				SWIFT_VERSION = 3.0;
				VERSIONING_SYSTEM = "apple-generic";
				VERSION_INFO_PREFIX = "";
			};
			name = "Debug with iCloud";
		};
		DDF721F51ECA1DCF0054C503 /* Release */ = {
			isa = XCBuildConfiguration;
			buildSettings = {
				CLANG_ANALYZER_NUMBER_OBJECT_CONVERSION = YES_AGGRESSIVE;
				CLANG_ENABLE_MODULES = YES;
				CODE_SIGN_IDENTITY = "";
				COMBINE_HIDPI_IMAGES = YES;
				CURRENT_PROJECT_VERSION = 1;
				DEFINES_MODULE = YES;
				DEVELOPMENT_TEAM = "";
				DYLIB_COMPATIBILITY_VERSION = 1;
				DYLIB_CURRENT_VERSION = 1;
				DYLIB_INSTALL_NAME_BASE = "@rpath";
				FRAMEWORK_SEARCH_PATHS = (
					"$(inherited)",
					"$(PROJECT_DIR)/Carthage/Build/Mac",
				);
				FRAMEWORK_VERSION = A;
				INFOPLIST_FILE = CommunitySupport/Info.plist;
				INSTALL_PATH = "$(LOCAL_LIBRARY_DIR)/Frameworks";
				LD_RUNPATH_SEARCH_PATHS = "$(inherited) @executable_path/../Frameworks @loader_path/Frameworks";
				PRODUCT_BUNDLE_IDENTIFIER = io.wwdc.lib.CommunitySupport;
				PRODUCT_NAME = "$(TARGET_NAME)";
				PROVISIONING_PROFILE_SPECIFIER = "";
				SKIP_INSTALL = YES;
				SWIFT_VERSION = 3.0;
				VERSIONING_SYSTEM = "apple-generic";
				VERSION_INFO_PREFIX = "";
			};
			name = Release;
		};
		DDF721F61ECA1DCF0054C503 /* Release with iCloud */ = {
			isa = XCBuildConfiguration;
			buildSettings = {
				CLANG_ANALYZER_NUMBER_OBJECT_CONVERSION = YES_AGGRESSIVE;
				CLANG_ENABLE_MODULES = YES;
				CODE_SIGN_IDENTITY = "Developer ID Application";
				COMBINE_HIDPI_IMAGES = YES;
				CURRENT_PROJECT_VERSION = 1;
				DEFINES_MODULE = YES;
				DEVELOPMENT_TEAM = "";
				DYLIB_COMPATIBILITY_VERSION = 1;
				DYLIB_CURRENT_VERSION = 1;
				DYLIB_INSTALL_NAME_BASE = "@rpath";
				FRAMEWORK_SEARCH_PATHS = (
					"$(inherited)",
					"$(PROJECT_DIR)/Carthage/Build/Mac",
				);
				FRAMEWORK_VERSION = A;
				INFOPLIST_FILE = CommunitySupport/Info.plist;
				INSTALL_PATH = "$(LOCAL_LIBRARY_DIR)/Frameworks";
				LD_RUNPATH_SEARCH_PATHS = "$(inherited) @executable_path/../Frameworks @loader_path/Frameworks";
				PRODUCT_BUNDLE_IDENTIFIER = io.wwdc.lib.CommunitySupport;
				PRODUCT_NAME = "$(TARGET_NAME)";
				PROVISIONING_PROFILE_SPECIFIER = "";
				SKIP_INSTALL = YES;
				SWIFT_VERSION = 3.0;
				VERSIONING_SYSTEM = "apple-generic";
				VERSION_INFO_PREFIX = "";
			};
			name = "Release with iCloud";
		};
/* End XCBuildConfiguration section */

/* Begin XCConfigurationList section */
		DD36A4A71E478C6900B2EA88 /* Build configuration list for PBXProject "WWDC" */ = {
			isa = XCConfigurationList;
			buildConfigurations = (
				DD36A4B91E478C6A00B2EA88 /* Debug */,
				DD5910641ECA0C17003C32A4 /* Debug with iCloud */,
				DD36A4BA1E478C6A00B2EA88 /* Release */,
				DD5910691ECA0C20003C32A4 /* Release with iCloud */,
			);
			defaultConfigurationIsVisible = 0;
			defaultConfigurationName = Release;
		};
		DD36A4BB1E478C6A00B2EA88 /* Build configuration list for PBXNativeTarget "WWDC" */ = {
			isa = XCConfigurationList;
			buildConfigurations = (
				DD36A4BC1E478C6A00B2EA88 /* Debug */,
				DD5910651ECA0C17003C32A4 /* Debug with iCloud */,
				DD36A4BD1E478C6A00B2EA88 /* Release */,
				DD59106A1ECA0C20003C32A4 /* Release with iCloud */,
			);
			defaultConfigurationIsVisible = 0;
			defaultConfigurationName = Release;
		};
		DD36A4E31E478D7E00B2EA88 /* Build configuration list for PBXNativeTarget "ConfCore" */ = {
			isa = XCConfigurationList;
			buildConfigurations = (
				DD36A4DF1E478D7E00B2EA88 /* Debug */,
				DD5910661ECA0C17003C32A4 /* Debug with iCloud */,
				DD36A4E01E478D7E00B2EA88 /* Release */,
				DD59106B1ECA0C20003C32A4 /* Release with iCloud */,
			);
			defaultConfigurationIsVisible = 0;
			defaultConfigurationName = Release;
		};
		DD36A4E51E478D7E00B2EA88 /* Build configuration list for PBXNativeTarget "ConfCoreTests" */ = {
			isa = XCConfigurationList;
			buildConfigurations = (
				DD36A4E11E478D7E00B2EA88 /* Debug */,
				DD5910671ECA0C17003C32A4 /* Debug with iCloud */,
				DD36A4E21E478D7E00B2EA88 /* Release */,
				DD59106C1ECA0C20003C32A4 /* Release with iCloud */,
			);
			defaultConfigurationIsVisible = 0;
			defaultConfigurationName = Release;
		};
		DDC677FE1EDA76A100A4E19C /* Build configuration list for PBXNativeTarget "TranscriptIndexingService" */ = {
			isa = XCConfigurationList;
			buildConfigurations = (
				DDC677FF1EDA76A100A4E19C /* Debug */,
				DDC678001EDA76A100A4E19C /* Debug with iCloud */,
				DDC678011EDA76A100A4E19C /* Release */,
				DDC678021EDA76A100A4E19C /* Release with iCloud */,
			);
			defaultConfigurationIsVisible = 0;
			defaultConfigurationName = Release;
		};
		DDDAA3F71EC7653300DF9D02 /* Build configuration list for PBXNativeTarget "ThrowBack" */ = {
			isa = XCConfigurationList;
			buildConfigurations = (
				DDDAA3F81EC7653300DF9D02 /* Debug */,
				DD5910681ECA0C17003C32A4 /* Debug with iCloud */,
				DDDAA3F91EC7653300DF9D02 /* Release */,
				DD59106D1ECA0C20003C32A4 /* Release with iCloud */,
			);
			defaultConfigurationIsVisible = 0;
			defaultConfigurationName = Release;
		};
		DDF7219F1ECA12780054C503 /* Build configuration list for PBXNativeTarget "PlayerUI" */ = {
			isa = XCConfigurationList;
			buildConfigurations = (
				DDF721A01ECA12780054C503 /* Debug */,
				DDF721A11ECA12780054C503 /* Debug with iCloud */,
				DDF721A21ECA12780054C503 /* Release */,
				DDF721A31ECA12780054C503 /* Release with iCloud */,
			);
			defaultConfigurationIsVisible = 0;
			defaultConfigurationName = Release;
		};
		DDF721F21ECA1DCF0054C503 /* Build configuration list for PBXNativeTarget "CommunitySupport" */ = {
			isa = XCConfigurationList;
			buildConfigurations = (
				DDF721F31ECA1DCF0054C503 /* Debug */,
				DDF721F41ECA1DCF0054C503 /* Debug with iCloud */,
				DDF721F51ECA1DCF0054C503 /* Release */,
				DDF721F61ECA1DCF0054C503 /* Release with iCloud */,
			);
			defaultConfigurationIsVisible = 0;
			defaultConfigurationName = Release;
		};
/* End XCConfigurationList section */
	};
	rootObject = DD36A4A41E478C6900B2EA88 /* Project object */;
}<|MERGE_RESOLUTION|>--- conflicted
+++ resolved
@@ -8,10 +8,7 @@
 
 /* Begin PBXBuildFile section */
 		012BEFA41EE8658F007E72CA /* EventKit.framework in Frameworks */ = {isa = PBXBuildFile; fileRef = 012BEFA31EE8658F007E72CA /* EventKit.framework */; };
-<<<<<<< HEAD
-=======
 		01B3EB4A1EEDD23100DE1003 /* AppCoordinator+SessionTableViewContextMenuActions.swift in Sources */ = {isa = PBXBuildFile; fileRef = 01B3EB491EEDD23100DE1003 /* AppCoordinator+SessionTableViewContextMenuActions.swift */; };
->>>>>>> c2c3400f
 		DD0159A71ECFE26200F980F1 /* DeepLink.swift in Sources */ = {isa = PBXBuildFile; fileRef = DD0159A61ECFE26200F980F1 /* DeepLink.swift */; };
 		DD0159A91ED09F5D00F980F1 /* AppCoordinator+Bookmarks.swift in Sources */ = {isa = PBXBuildFile; fileRef = DD0159A81ED09F5D00F980F1 /* AppCoordinator+Bookmarks.swift */; };
 		DD0159CF1ED0CD3A00F980F1 /* PreferencesWindowController.swift in Sources */ = {isa = PBXBuildFile; fileRef = DD0159CE1ED0CD3A00F980F1 /* PreferencesWindowController.swift */; };
@@ -362,10 +359,7 @@
 
 /* Begin PBXFileReference section */
 		012BEFA31EE8658F007E72CA /* EventKit.framework */ = {isa = PBXFileReference; lastKnownFileType = wrapper.framework; name = EventKit.framework; path = System/Library/Frameworks/EventKit.framework; sourceTree = SDKROOT; };
-<<<<<<< HEAD
-=======
 		01B3EB491EEDD23100DE1003 /* AppCoordinator+SessionTableViewContextMenuActions.swift */ = {isa = PBXFileReference; fileEncoding = 4; lastKnownFileType = sourcecode.swift; path = "AppCoordinator+SessionTableViewContextMenuActions.swift"; sourceTree = "<group>"; };
->>>>>>> c2c3400f
 		DD0159A61ECFE26200F980F1 /* DeepLink.swift */ = {isa = PBXFileReference; fileEncoding = 4; lastKnownFileType = sourcecode.swift; path = DeepLink.swift; sourceTree = "<group>"; };
 		DD0159A81ED09F5D00F980F1 /* AppCoordinator+Bookmarks.swift */ = {isa = PBXFileReference; fileEncoding = 4; lastKnownFileType = sourcecode.swift; path = "AppCoordinator+Bookmarks.swift"; sourceTree = "<group>"; };
 		DD0159CE1ED0CD3A00F980F1 /* PreferencesWindowController.swift */ = {isa = PBXFileReference; fileEncoding = 4; lastKnownFileType = sourcecode.swift; path = PreferencesWindowController.swift; sourceTree = "<group>"; };
